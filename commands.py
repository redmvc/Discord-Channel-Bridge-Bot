import asyncio
import re
from typing import Any, AsyncIterator, Coroutine, Iterable, Literal, cast

import discord
from sqlalchemy import Delete as SQLDelete
from sqlalchemy import ScalarResult
from sqlalchemy import Select as SQLSelect
from sqlalchemy.exc import StatementError as SQLError
from sqlalchemy.orm import Session as SQLSession

import emoji_hash_map
import globals
from bridge import Bridge, bridges
from database import (
    DBAppWhitelist,
    DBAutoBridgeThreadChannels,
    DBMessageMap,
    engine,
    sql_retry,
)
from validations import beartype, logger


@globals.command_tree.command(
    name="help",
    description="Return a list of commands or detailed information about a command.",
)
@discord.app_commands.describe(command="The command to get detailed information about.")
async def help(
    interaction: discord.Interaction,
    command: (
        Literal[
            "bridge",
            "bridge_thread",
            "auto_bridge_threads",
            "demolish",
            "demolish_all",
            "whitelist",
            "map_emoji",
            "hash_server_emoji",
        ]
        | None
    ) = None,
):
    if (
        globals.emoji_server
        and interaction.guild
        and interaction.guild.id == globals.emoji_server.id
    ):
        interaction_from_emoji_server = True
    else:
        interaction_from_emoji_server = False

    if not command:
        if interaction_from_emoji_server:
            emoji_server_commands = ", `/map_emoji`, `/hash_server_emoji`"
        else:
            emoji_server_commands = ""

        await interaction.response.send_message(
            "This bot bridges channels and threads to each other, mirroring messages sent from one to the other. When a message is bridged:"
            + "\n- its copies will show the avatar and name of the person who wrote the original message;"
            + "\n- attachments will be copied over;"
            + "\n- edits to the original message will be reflected in the bridged messages;"
            + "\n- whenever someone adds a reaction to one message the bot will add the same reaction (if it can) to all of its mirrors;"
            + "\n- and deleting the original message will delete its copies (but not vice-versa)."
            + "\nThreads created in a channel do not automatically get matched to other channels bridged to it; create and bridge them manually or use the `/bridge_thread` or `/auto_bridge_threads` command."
            + f"\n\nList of commands: `/bridge`, `/bridge_thread`, `/auto_bridge_threads`, `/demolish`, `/demolish_all`, `/whitelist`{emoji_server_commands}, `/help`.\nType `/help command` for detailed explanation of a command.",
            ephemeral=True,
        )
    else:
        if command == "bridge":
            await interaction.response.send_message(
                "`/bridge target [direction]`"
                + "\nNecessary permissions to run command: Manage Webhooks."
                + "\n\nCreates a bridge between the current channel/thread and target channel/thread, creating a mirror of a message sent to one channel in the other. `target` must be a link to another channel or thread, its ID, or a #mention of it."
                + "\nIf `direction` isn't included, the bridge is two-way; if it's set to `inbound` it will only send messages from the target channel to the current channel; if it's set to `outbound` it will only send messages from the current channel to the target channel."
                + "\n\nNote that message mirroring goes down outbound bridge chains: if channel A has an outbound bridge to channel B and channel B has an outbound bridge to channel C, messages sent in channel A will be mirrored in both channels B and C. _However_, this does not automatically create a bridge between A and C: if e.g. the bridge between A and B is demolished, messages from A will no longer be sent to C.",
                ephemeral=True,
            )
        elif command == "bridge_thread":
            await interaction.response.send_message(
                "`/bridge_thread`"
                + "\nNecessary permissions to run command: Manage Webhooks, Create Public Threads."
                + "\n\nWhen this command is called from within a thread that is in a channel that is bridged to other channels, the bot will attempt to create new threads in all such channels and bridge them to the original one. If the original channel is bridged to threads or if you don't have create thread permissions in the other channels, this command may not run to completion."
                + "\n\nNote that this command will not create bridges down bridge chains—that is, if channel A is bridged to channel B and channel B is bridged to channel C, but A is not bridged to C, executing this command in channel A will not create a thread in channel C.",
                ephemeral=True,
            )
        elif command == "auto_bridge_threads":
            await interaction.response.send_message(
                "`/auto_bridge_threads`"
                + "\nNecessary permissions to run command: Manage Webhooks, Create Public Threads."
                + "\n\nWhen this command is called from within a channel that is bridged to other channels, the bot will enable or disable automatic thread bridging, so that any threads created in this channel will also be created across all bridges involving it. You will need to run this command from within each channel you wish to enable automatic thread creation from."
                + "\n\nNote that this command will not create bridges down bridge chains—that is, if channel A is bridged to channel B and channel B is bridged to channel C, but A is not bridged to C, threads automatically created in channel A will not have a mirror thread in channel C.",
                ephemeral=True,
            )
        elif command == "demolish":
            await interaction.response.send_message(
                "`/demolish target`"
                + "\nNecessary permissions to run command: Manage Webhooks."
                + "\n\nDestroys any existing bridges between the current and target channels/threads, making messages from either channel no longer be mirrored to the other. `target` must be a link to another channel or thread, its ID, or a #mention of it."
                + "\n\nNote that even if you recreate any of the bridges, the messages previously bridged will no longer be connected and so they will not share future reactions, edits, or deletions. Note also that this will only destroy bridges to and from the _current specific channel/thread_, not from any threads that spin off it or its parent.",
                ephemeral=True,
            )
        elif command == "demolish_all":
            await interaction.response.send_message(
                "`/demolish_all [channel_and_threads]`"
                + "\nNecessary permissions to run command: Manage Webhooks."
                + "\n\nDestroys any existing bridges involving the current channel or thread, making messages from it no longer be mirrored to other channels and making other channels' messages no longer be mirrored to it."
                + "\n\nIf you don't include `channel_and_threads` or set it to `False`, this will _only_ demolish bridges involving the _current specific channel/thread_. If instead you set `channel_and_threads` to `True`, this will demolish _all_ bridges involving the current channel/thread, its parent channel if it's a thread, and all of its or its parent channel's threads."
                + "\n\nNote that even if you recreate any of the bridges, the messages previously bridged will no longer be connected and so they will not share future reactions, edits, or deletions.",
                ephemeral=True,
            )
        elif command == "whitelist":
            await interaction.response.send_message(
                "`/whitelist @bot [@bot_2 [@bot_3 ...]]`"
                + "\nNecessary permissions to run command: Manage Webhooks."
                + "\n\nAllows or disallows bridging messages sent by one or more bots to the current channel. Only works through outbound bridges: you can whitelist a bot so that messages sent by it in the current channel are bridged to other channels, but that will not make messages by that bot be bridged to the current channel if the bot is not whitelisted in the source channel."
                + "\n\nNote that this command is a toggle, so running it again will remove a bot from the blacklist. It also goes on a per-bot basis, so if you run `/whitelist @bot` then `/whitelist @bot @bot_2` then `@bot` will not be whitelisted but `@bot_2` will.",
                ephemeral=True,
            )
        elif command == "map_emoji" and interaction_from_emoji_server:
            await interaction.response.send_message(
                "`/map_emoji :internal_emoji: :external_emoji: [:external_emoji_2: [:external_emoji_3: ...]]`"
                + "\nNecessary permissions to run command: Create Expressions, Manage Expressions."
                + "\n\nCreates an internal mapping between an emoji from an external server which the bot doesn't have access to and an emoji stored in the bot's emoji server, so that they are considered equivalent by the bot when bridging reactions. You can also pass multiple external emoji separated by spaces to map all of them to the same internal one.",
                ephemeral=True,
            )
        elif command == "hash_server_emoji" and interaction_from_emoji_server:
            await interaction.response.send_message(
                "`/hash_server_emoji [server_id]`"
                + "\nNecessary permissions to run command: Create Expressions, Manage Expressions."
                + "\n\nLoads all of the emoji of a given server into the bot's hash map for equivalence matching. If `server_id` is not provided, will loas the emoji from every server the bot is connected to into the map.",
                ephemeral=True,
            )
        else:
            await interaction.response.send_message(
                "❌ Unrecognised command. Type `/help` for the full list.",
                ephemeral=True,
            )


@discord.app_commands.default_permissions(manage_webhooks=True)
@discord.app_commands.guild_only()
@globals.command_tree.command(
    name="bridge",
    description="Create a bridge between two channels.",
)
@discord.app_commands.describe(
    target="The channel to and/or from which to bridge.",
    direction="Whether to create an outbound or inbound bridge. Leave blank to create both.",
)
async def bridge(
    interaction: discord.Interaction,
    target: str,
    direction: Literal["outbound", "inbound"] | None = None,
):
    message_channel = interaction.channel
    if not isinstance(message_channel, (discord.TextChannel, discord.Thread)):
        await interaction.response.send_message(
            "❌ Please run this command from a text channel or a thread.",
            ephemeral=True,
        )
        return

    target_channel = await mention_to_channel(target)
    if not isinstance(target_channel, (discord.TextChannel, discord.Thread)):
        # The argument passed needs to be a channel or thread
        await interaction.response.send_message(
            "❌ Unsupported argument passed. Please pass a channel reference, ID, or link.",
            ephemeral=True,
        )
        return

    if target_channel.id == message_channel.id:
        await interaction.response.send_message(
            "❌ You can't bridge a channel to itself.", ephemeral=True
        )
        return

    assert isinstance(interaction.user, discord.Member)
    assert interaction.guild
    target_channel_member = await globals.get_channel_member(
        target_channel, interaction.user.id
    )
    if (
        not message_channel.permissions_for(interaction.user).manage_webhooks
        or not target_channel_member
        or not target_channel.permissions_for(target_channel_member).manage_webhooks
        or not message_channel.permissions_for(interaction.guild.me).manage_webhooks
        or not target_channel.permissions_for(target_channel.guild.me).manage_webhooks
    ):
        await interaction.response.send_message(
            "❌ Please make sure both you and the bot have 'Manage Webhooks' permission in both this and target channels.",
            ephemeral=True,
        )
        return

    await interaction.response.defer(thinking=True, ephemeral=True)

    join_threads: list[Coroutine[Any, Any, None]] = []
    if isinstance(message_channel, discord.Thread) and not message_channel.me:
        try:
            join_threads.append(message_channel.join())
        except Exception:
            pass
    if isinstance(target_channel, discord.Thread) and not target_channel.me:
        try:
            join_threads.append(target_channel.join())
        except Exception:
            pass

    session = None
    try:
        with SQLSession(engine) as session:
            create_bridges: list[Coroutine[Any, Any, Bridge]] = []
            if direction != "inbound":
                create_bridges.append(
                    bridges.create_bridge(
                        source=message_channel, target=target_channel, session=session
                    )
                )
            if direction != "outbound":
                create_bridges.append(
                    bridges.create_bridge(
                        source=target_channel, target=message_channel, session=session
                    )
                )

            await asyncio.gather(*create_bridges)
            session.commit()
    except Exception as e:
        if session:
            session.rollback()
            session.close()

        if isinstance(e, SQLError):
            await interaction.followup.send(
                "❌ There was an issue with the connection to the database; bridge creation failed.",
                ephemeral=True,
            )
        else:
            await interaction.followup.send(
                "❌ An unknown error occurred.",
                ephemeral=True,
            )
            logger.warning(
                "An error occurred while running command bridge():\n" + str(e)
            )

        return

    if not direction:
        direction_str = "either"
    elif direction == "inbound":
        direction_str = "the other"
    else:
        direction_str = "this"
    await interaction.followup.send(
        f"✅ Bridge created! Try sending a message from {direction_str} channel 😁",
        ephemeral=True,
    )

    await asyncio.gather(*join_threads)


@discord.app_commands.default_permissions(
    manage_webhooks=True, create_public_threads=True
)
@discord.app_commands.guild_only()
@globals.command_tree.command(
    name="bridge_thread",
    description="Create threads across the bridge matching this one and bridge them.",
)
async def bridge_thread(interaction: discord.Interaction):
    message_thread = interaction.channel
    if not isinstance(message_thread, discord.Thread):
        await interaction.response.send_message(
            "❌ Please run this command from a thread.",
            ephemeral=True,
        )
        return

    if not isinstance(message_thread.parent, discord.TextChannel):
        await interaction.response.send_message(
            "❌ Please run this command from a thread off a text channel.",
            ephemeral=True,
        )
        return

    assert isinstance(interaction.user, discord.Member)
    assert interaction.guild
    if (
        not message_thread.permissions_for(interaction.user).manage_webhooks
        or not message_thread.permissions_for(interaction.user).create_public_threads
        or not message_thread.permissions_for(interaction.guild.me).manage_webhooks
        or not message_thread.permissions_for(
            interaction.guild.me
        ).create_public_threads
    ):
        await interaction.response.send_message(
            "❌ Please make sure both you and the bot have Manage Webhooks and Create Public Threads permissions in both this and target channels.",
            ephemeral=True,
        )
        return

    await bridge_thread_helper(message_thread, interaction.user.id, interaction)


@discord.app_commands.default_permissions(
    manage_webhooks=True, create_public_threads=True
)
@discord.app_commands.guild_only()
@globals.command_tree.command(
    name="auto_bridge_threads",
    description="Enable or disable automatic thread bridging from this channel.",
)
async def auto_bridge_threads(
    interaction: discord.Interaction,
):
    message_channel = interaction.channel
    if not isinstance(message_channel, discord.TextChannel):
        await interaction.response.send_message(
            "❌ Please run this command from a text channel.",
            ephemeral=True,
        )
        return

    assert isinstance(interaction.user, discord.Member)
    assert interaction.guild
    if (
        not message_channel.permissions_for(interaction.user).manage_webhooks
        or not message_channel.permissions_for(interaction.guild.me).manage_webhooks
    ):
        await interaction.response.send_message(
            "❌ Please make sure both you and the bot have Manage Webhooks and Create Public Threads permissions in both this and target channels.",
            ephemeral=True,
        )
        return

    outbound_bridges = bridges.get_outbound_bridges(message_channel.id)
    inbound_bridges = bridges.get_inbound_bridges(message_channel.id)
    if not outbound_bridges and not inbound_bridges:
        await interaction.response.send_message(
            "❌ This channel isn't bridged to any other channels.",
            ephemeral=True,
        )
        return

    # I need to check that the current channel is bridged to at least one other channel (as opposed to only threads)
    at_least_one_channel = False
    for bridge_list in (outbound_bridges, inbound_bridges):
        if not bridge_list:
            continue

        for target_id, bridge in bridge_list.items():
            bridge_webhook = await bridge.webhook
            if target_id == bridge_webhook.channel_id:
                at_least_one_channel = True
                break

        if at_least_one_channel:
            break
    if not at_least_one_channel:
        await interaction.response.send_message(
            "❌ This channel is only bridged to threads.",
            ephemeral=True,
        )
        return

    await interaction.response.defer(thinking=True, ephemeral=True)

    session = None
    try:
        with SQLSession(engine) as session:
            if message_channel.id not in globals.auto_bridge_thread_channels:

                def add_to_table():
                    session.add(
                        DBAutoBridgeThreadChannels(channel=str(message_channel.id))
                    )

                await sql_retry(add_to_table)
                globals.auto_bridge_thread_channels.add(message_channel.id)

                response = "✅ Threads will now be automatically created across bridges when they are created in this channel."
            else:
                await stop_auto_bridging_threads_helper(message_channel.id, session)

                response = "✅ Threads will no longer be automatically created across bridges when they are created in this channel."

            session.commit()
    except Exception as e:
        if session:
            session.rollback()
            session.close()

        if isinstance(e, SQLError):
            await interaction.followup.send(
                "❌ There was an issue with the connection to the database; setting or unsetting automatic thread creation across bridges failed.",
                ephemeral=True,
            )
        else:
            await interaction.followup.send(
                "❌ An unknown error occurred.",
                ephemeral=True,
            )
            logger.warning(
                "An error occurred while running command auto_bridge_threads():\n"
                + str(e)
            )

        return

    await interaction.followup.send(response, ephemeral=True)


@beartype
async def mention_to_channel(
    link_or_mention: str,
) -> globals.GuildChannel | discord.Thread | discord.abc.PrivateChannel | None:
    """Return the channel referenced by a channel mention or a Discord link to a channel.

    #### Args:
        - `link_or_mention`: Either a mention of a Discord channel (`<#channel_id>`) or a Discord link to it (`https://discord.com/channels/server_id/channel_id`).

    #### Returns:
        - The channel whose ID is given by `channel_id`.
    """
    if link_or_mention.startswith("https://discord.com/channels"):
        try:
            while link_or_mention.endswith("/"):
                link_or_mention = link_or_mention[:-1]

            channel_id = int(link_or_mention.rsplit("/")[-1])
        except ValueError:
            return None
    else:
        try:
            channel_id = int(
                link_or_mention.replace("<", "").replace(">", "").replace("#", "")
            )
        except ValueError:
            return None

    return await globals.get_channel_from_id(channel_id)


@discord.app_commands.default_permissions(manage_webhooks=True)
@discord.app_commands.guild_only()
@globals.command_tree.command(
    name="demolish",
    description="Demolish all bridges between this and target channel.",
)
@discord.app_commands.describe(
    target="The channel to and from whose bridges to destroy."
)
async def demolish(interaction: discord.Interaction, target: str):
    message_channel = interaction.channel
    if not isinstance(message_channel, (discord.TextChannel, discord.Thread)):
        await interaction.response.send_message(
            "❌ Please run this command from a text channel or a thread.",
            ephemeral=True,
        )
        return

    target_channel = await mention_to_channel(target)
    if not isinstance(target_channel, (discord.TextChannel, discord.Thread)):
        # The argument passed needs to be a channel or thread
        await interaction.response.send_message(
            "❌ Unsupported argument passed. Please pass a channel reference, ID, or link.",
            ephemeral=True,
        )
        return

    assert isinstance(interaction.user, discord.Member)
    assert interaction.guild
    target_channel_member = await globals.get_channel_member(
        target_channel, interaction.user.id
    )
    if (
        not message_channel.permissions_for(interaction.user).manage_webhooks
        or not target_channel_member
        or not target_channel.permissions_for(target_channel_member).manage_webhooks
        or not message_channel.permissions_for(interaction.guild.me).manage_webhooks
        or not target_channel.permissions_for(target_channel.guild.me).manage_webhooks
    ):
        await interaction.response.send_message(
            "❌ Please make sure both you and the bot have 'Manage Webhooks' permission in both this and target channels.",
            ephemeral=True,
        )
        return

    inbound_bridges = bridges.get_inbound_bridges(message_channel.id)
    outbound_bridges = bridges.get_outbound_bridges(message_channel.id)
    if (not inbound_bridges or not inbound_bridges.get(target_channel.id)) and (
        not outbound_bridges or not outbound_bridges.get(target_channel.id)
    ):
        await interaction.response.send_message(
            "❌ There are no bridges between current and target channels.",
            ephemeral=True,
        )
        return

    await interaction.response.defer(thinking=True, ephemeral=True)

    try:
        with SQLSession(engine) as session:
            await bridges.demolish_bridges(
                source_channel=message_channel,
                target_channel=target_channel,
                session=session,
            )
            await validate_auto_bridge_thread_channels(
                {message_channel.id, target_channel.id}, session
            )

            session.commit()
    except Exception as e:
        if isinstance(e, SQLError):
            await interaction.followup.send(
                "❌ There was an issue with the connection to the database; thread and bridge creation failed.",
                ephemeral=True,
            )
        else:
            await interaction.followup.send(
                "❌ An unknown error occurred.",
                ephemeral=True,
            )
            logger.warning(
                "An error occurred while running command demolish():\n" + str(e)
            )

        return

    await interaction.followup.send(
        "✅ Bridges demolished!",
        ephemeral=True,
    )


@discord.app_commands.default_permissions(manage_webhooks=True)
@discord.app_commands.guild_only()
@globals.command_tree.command(
    name="demolish_all",
    description="Demolish all bridges to and from this channel.",
)
@discord.app_commands.describe(
    channel_and_threads="Set to true to demolish bridges attached to this channel's parent and/or other threads.",
)
async def demolish_all(
    interaction: discord.Interaction, channel_and_threads: bool | None = None
):
    message_channel = interaction.channel
    if not isinstance(message_channel, (discord.TextChannel, discord.Thread)):
        await interaction.response.send_message(
            "❌ Please run this command from a text channel or a thread.",
            ephemeral=True,
        )
        return

    assert isinstance(interaction.user, discord.Member)
    assert interaction.guild
    if (
        not message_channel.permissions_for(interaction.user).manage_webhooks
        or not message_channel.permissions_for(interaction.guild.me).manage_webhooks
    ):
        await interaction.response.send_message(
            "❌ Please make sure both you and the bot have 'Manage Webhooks' permission in both this and target channels.",
            ephemeral=True,
        )
        return

    # If channel_and_threads I'm going to demolish all bridges connected to the current channel and its threads
    if channel_and_threads:
        if isinstance(message_channel, discord.Thread):
            thread_parent_channel = message_channel.parent
            if not isinstance(thread_parent_channel, discord.TextChannel):
                await interaction.response.send_message(
                    "❌ Please run this command from a text channel or a thread off one.",
                    ephemeral=True,
                )
                return
        else:
            thread_parent_channel = message_channel

        channels_to_check = [thread_parent_channel] + thread_parent_channel.threads
    else:
        channels_to_check = [message_channel]
    channels_affected = {channel.id for channel in channels_to_check}
    lists_of_bridges = {
        channel.id: (
            bridges.get_inbound_bridges(channel.id),
            bridges.get_outbound_bridges(channel.id),
        )
        for channel in channels_to_check
    }

    found_bridges = any(
        [
            inbound_bridges is not None or outbound_bridges is not None
            for _, (inbound_bridges, outbound_bridges) in lists_of_bridges.items()
        ]
    )
    if not found_bridges:
        await interaction.response.send_message(
            "❌ There are no bridges associated with the current channel or thread(s).",
            ephemeral=True,
        )
        return

    await interaction.response.defer(thinking=True, ephemeral=True)

    # I'll make a list of all channels that are currently bridged to or from this channel
    bridges_being_demolished: list[Coroutine[Any, Any, None]] = []
    session = None
    exceptions: set[int] = set()
    try:
        with SQLSession(engine) as session:
            for channel_to_demolish_id, (
                inbound_bridges,
                outbound_bridges,
            ) in lists_of_bridges.items():
                paired_channels: set[int]
                if inbound_bridges:
                    paired_channels = set(inbound_bridges.keys())
                else:
                    paired_channels = set()

                if outbound_bridges:
                    for target_id in outbound_bridges.keys():
                        target_channel = await globals.get_channel_from_id(target_id)
                        assert isinstance(
                            target_channel, (discord.TextChannel, discord.Thread)
                        )
                        target_channel_member = await globals.get_channel_member(
                            target_channel, interaction.user.id
                        )
                        if (
                            not target_channel_member
                            or not target_channel.permissions_for(
                                target_channel_member
                            ).manage_webhooks
                            or not target_channel.permissions_for(
                                target_channel.guild.me
                            ).manage_webhooks
                        ):
                            # If I don't have Manage Webhooks permission in the target, I can't destroy the bridge from there
                            exceptions.add(target_id)
                        else:
                            paired_channels.add(target_id)

                channels_affected = channels_affected.union(paired_channels)

                for paired_channel_id in paired_channels:
                    bridges_being_demolished.append(
                        bridges.demolish_bridges(
                            source_channel=paired_channel_id,
                            target_channel=channel_to_demolish_id,
                            session=session,
                        )
                    )

            await asyncio.gather(*bridges_being_demolished)
            await validate_auto_bridge_thread_channels(channels_affected, session)

            session.commit()
    except Exception as e:
        if session:
            session.rollback()
            session.close()

        if isinstance(e, SQLError):
            await interaction.followup.send(
                "❌ There was an issue with the connection to the database; bridge demolition failed.",
                ephemeral=True,
            )
        else:
            await interaction.followup.send(
                "❌ An unknown error occurred.",
                ephemeral=True,
            )
            logger.warning(
                "An error occurred while running command demolish_all():\n" + str(e)
            )

        return

    if len(exceptions) == 0:
        await interaction.followup.send(
            "✅ Bridges demolished!",
            ephemeral=True,
        )
    else:
        await interaction.followup.send(
            "⭕ Inbound bridges demolished, but some outbound bridges may not have been, as some permissions were missing.",
            ephemeral=True,
        )


@discord.app_commands.default_permissions(manage_webhooks=True)
@discord.app_commands.guild_only()
@globals.command_tree.command(
    name="whitelist",
    description="Add or remove bots or applications to or from a whitelist for the current channel.",
)
@discord.app_commands.describe(
    apps="Mentions or IDs of the app or apps to add to or remove from the whitelist."
)
async def whitelist(interaction: discord.Interaction, apps: str):
    channel = interaction.channel
    if not channel or not isinstance(channel, (discord.TextChannel, discord.Thread)):
        await interaction.response.send_message(
            "❌ Please run this command from a Text Channel or Thread.",
            ephemeral=True,
        )
        return

    if not channel.permissions_for(channel.guild.me).manage_webhooks:
        await interaction.response.send_message(
            "❌ I don't have Manage Webhooks permissions in this channel.",
            ephemeral=True,
        )
        return

    try:
        apps_to_toggle = set(
            [
                int(app_id)
                for app_id in apps.replace("<", "")
                .replace("@", "")
                .replace(">", "")
                .split()
            ]
        )
    except ValueError:
        await interaction.response.send_message("❌ App IDs not valid.", ephemeral=True)
        return

    channel_whitelist: set[int] | None = globals.per_channel_whitelist.get(channel.id)
    if not channel_whitelist:
        channel_whitelist = set()

    outbound_bridges = bridges.get_outbound_bridges(channel)
    if not outbound_bridges and not any(
        [app_id in channel_whitelist for app_id in apps_to_toggle]
    ):
        # None of the App IDs passed was already in the whitelist and there isn't an outbound bridge
        await interaction.response.send_message(
            "❌ This channel does not have any outbound bridges.",
            ephemeral=True,
        )
        return

    await interaction.response.defer(thinking=True, ephemeral=True)

    apps_to_add: set[int] = set()
    apps_to_remove: set[int] = set()
    for app_id in apps_to_toggle:
        if app_id in channel_whitelist:
            apps_to_remove.add(app_id)
        else:
            member = await globals.get_channel_member(channel, app_id)
            if not member:
                await interaction.followup.send(
                    "❌ At least one app passed is not a member of the current channel.",
                    ephemeral=True,
                )
                return
            else:
                apps_to_add.add(app_id)

    session = None
    response: list[str] = []
    try:
        channel_id_str = str(channel.id)
        with SQLSession(engine) as session:
            run_queries: list[Coroutine[Any, Any, None]] = []
            if len(apps_to_add) > 0:

                def whitelist_apps():
                    session.add_all(
                        [
                            DBAppWhitelist(
                                channel=channel_id_str,
                                application=str(app_id),
                            )
                            for app_id in apps_to_add
                        ]
                    )

                run_queries.append(sql_retry(whitelist_apps))

                apps_to_add_str = ", ".join([f"<@{app_id}>" for app_id in apps_to_add])
                response.append(
                    f"✅ Added the following app(s) to this channel's whitelist: {apps_to_add_str}."
                )

            if len(apps_to_remove) > 0:

                def un_whitelist_apps():
                    remove_apps = SQLDelete(DBAppWhitelist).where(
                        DBAppWhitelist.channel == channel_id_str,
                        DBAppWhitelist.application.in_(
                            [str(app_id) for app_id in apps_to_remove]
                        ),
                    )
                    session.execute(remove_apps)

                run_queries.append(sql_retry(un_whitelist_apps))

                apps_to_remove_str = ", ".join(
                    [f"<@{app_id}>" for app_id in apps_to_remove]
                )
                response.append(
                    f"✅ Removed the following app(s) from this channel's whitelist: {apps_to_remove_str}."
                )

            await asyncio.gather(*run_queries)
            session.commit()

            if not globals.per_channel_whitelist.get(channel.id):
                globals.per_channel_whitelist[channel.id] = set()
            globals.per_channel_whitelist[channel.id] = (
                globals.per_channel_whitelist[channel.id].union(apps_to_add)
                - apps_to_remove
            )
            if len(globals.per_channel_whitelist[channel.id]) == 0:
                del globals.per_channel_whitelist[channel.id]
    except Exception as e:
        if session:
            session.rollback()
            session.close()

        if isinstance(e, SQLError):
            await interaction.followup.send(
                "❌ There was a problem accessing the database.",
                ephemeral=True,
            )
        else:
            await interaction.followup.send(
                "❌ An unknown error occurred.",
                ephemeral=True,
            )
            logger.warning(
                "An error occurred while running command whitelist():\n" + str(e)
            )

        return

    await interaction.followup.send("\n".join(response), ephemeral=True)


@discord.app_commands.default_permissions(
    create_expressions=True, manage_expressions=True
)
@globals.command_tree.command(
    name="map_emoji",
    description="Create a mapping between emoji so that the bot considers them equivalent.",
    guild=globals.emoji_server,
)
@discord.app_commands.rename(
    internal_emoji_id_str="internal_emoji",
)
@discord.app_commands.describe(
    internal_emoji_id_str="The emoji from this server to map the external emoji to.",
    external_emojis="The emoji/emojis from another server.",
)
async def map_emoji(
    interaction: discord.Interaction,
    internal_emoji_id_str: str,
    external_emojis: str,
):
    if not globals.settings.get("emoji_server_id"):
        await interaction.response.send_message(
            "❌ Bot doesn't have an emoji server registered.", ephemeral=True
        )
        return

    external_emojis_set: set[tuple[str, str | int]] = set(
        re.findall(r"<(a?:[^:]+):(\d+)>", external_emojis)
    )
    internal_emoji_split = re.findall(r"<(a?:[^:]+):(\d+)>", internal_emoji_id_str)[0]

    try:
        external_emojis_set = {(name, int(id)) for name, id in external_emojis_set}
        internal_emoji_id = int(internal_emoji_split[1])
    except Exception:
        await interaction.response.send_message(
            "❌ Emoji IDs not valid.", ephemeral=True
        )
        return

    internal_emoji = globals.client.get_emoji(internal_emoji_id)
    if (
        not internal_emoji
        or not internal_emoji.guild
        or not globals.emoji_server
        or internal_emoji.guild_id != globals.emoji_server.id
    ):
        await interaction.response.send_message(
            "❌ The first argument must be an emoji in the bot's registered emoji server.",
            ephemeral=True,
        )
        return

    await interaction.response.defer(thinking=True, ephemeral=True)

    session = None
    try:
        with SQLSession(engine) as session:
            image_hash = await emoji_hash_map.map.get_hash(
                emoji=internal_emoji, session=session
            )
            map_emojis = await asyncio.gather(
                *[
                    map_emoji_helper(
                        external_emoji_id=id,
                        external_emoji_name=name,
                        internal_emoji=internal_emoji,
                        image_hash=image_hash,
                        session=session,
                    )
                    for name, id in external_emojis_set
                ]
            )
    except Exception:
        await interaction.followup.send(
            f"❌ There was a database error trying to map emoji to {str(internal_emoji)}.",
            ephemeral=True,
        )

        if session:
            session.rollback()
            session.close()

        return

    if not max(map_emojis):
        await interaction.followup.send(
            f"❌ There was a problem creating emoji mappings to {str(internal_emoji)}.",
            ephemeral=True,
        )
    elif not min(map_emojis):
        await interaction.followup.send(
            f"⭕ There was a problem creating some of the emoji mappings to {str(internal_emoji)}.",
            ephemeral=True,
        )
    else:
        await interaction.followup.send(
            f"✅ All emoji mappings to {str(internal_emoji)} created!",
            ephemeral=True,
        )


@discord.app_commands.default_permissions(
    create_expressions=True, manage_expressions=True
)
@globals.command_tree.command(
    name="hash_server_emoji",
    description="Load all of the emoji of a server or servers into the bot's hash map for equivalence matching.",
    guild=globals.emoji_server,
)
@discord.app_commands.rename(
    server_id_str="server",
)
@discord.app_commands.describe(
    server_id_str="The ID of the server to load.",
)
async def hash_server_emoji(
    interaction: discord.Interaction, server_id_str: str | None = None
):
    if server_id_str:
        try:
            server_id = int(server_id_str)
        except ValueError:
            await interaction.response.send_message(
                "❌ Server ID passed is not a valid numerical ID.", ephemeral=True
            )
            return

        server = globals.client.get_guild(server_id)
        if not server:
            await interaction.response.send_message(
                "❌ Server ID passed is not an ID of a server the bot is in.",
                ephemeral=True,
            )
            return

        message = f"Are you sure you want to hash all of the emoji in {server.name}? This may take a bit and make the bot unresponsive in the meantime."
    elif len(globals.client.guilds) == 0:
        await interaction.response.send_message(
            "❌ This bot is not in any servers.",
            ephemeral=True,
        )
        return
    else:
        server = None
        message = f"Are you **sure** you want to hash the emoji of all {len(globals.client.guilds)} servers this bot is in? This may take multiple minutes and make the bot unresponsive in the meantime."

    view = discord.ui.View()
    view.add_item(ConfirmHashServer(interaction, server))
    view.add_item(CancelHashServer(interaction))

    await interaction.response.send_message(message, view=view, ephemeral=True)


class CancelHashServer(discord.ui.Button[Any]):
    def __init__(self, original_interaction: discord.Interaction):
        super().__init__(label="No", style=discord.ButtonStyle.grey)
        self._original_interaction = original_interaction

    async def callback(self, interaction: discord.Interaction):
        await self._original_interaction.edit_original_response(
            view=None, content="Request cancelled."
        )


class ConfirmHashServer(discord.ui.Button[Any]):
    def __init__(
        self,
        original_interaction: discord.Interaction,
        server_to_hash: discord.Guild | None = None,
    ):
        if server_to_hash:
            super().__init__(label="Yes", style=discord.ButtonStyle.red)
        else:
            super().__init__(label="Yes", style=discord.ButtonStyle.danger, emoji="⚠️")

        self._original_interaction = original_interaction
        self._server_to_hash_id = server_to_hash.id if server_to_hash else None

    async def callback(self, interaction: discord.Interaction):
        # await self._original_interaction.delete_original_response()
        await self._original_interaction.edit_original_response(
            view=None, content="Hashing..."
        )
        await interaction.response.defer(thinking=True, ephemeral=True)
        try:
            await emoji_hash_map.map.load_server_emoji(self._server_to_hash_id)
        except ValueError:
            await interaction.followup.send(
                "❌ Server ID passed is not an ID of a server the bot is in.",
                ephemeral=True,
            )
            return
        except SQLError as e:
            await interaction.followup.send(
                "❌ There was a problem with the database connection.",
                ephemeral=True,
            )
            logger.warning(e)
            return
        except Exception as e:
            await interaction.followup.send(
                "❌ An unknown error occurred.",
                ephemeral=True,
            )
            logger.warning(e)
            return

        await interaction.followup.send("✅ Successfully hashed emoji!", ephemeral=True)


@beartype
async def bridge_thread_helper(
    thread_to_bridge: discord.Thread,
    user_id: int,
    interaction: discord.Interaction | None = None,
):
    """Create threads matching the current one across bridges.

    #### Args:
        - `thread_to_bridge`: The thread to bridge.
        - `user_id`: ID of the user that created the thread.
        - `interaction`: The interaction that called this function, if any. Defaults to None.
    """
    thread_parent = cast(discord.TextChannel, thread_to_bridge.parent)

    outbound_bridges = bridges.get_outbound_bridges(thread_parent.id)
    inbound_bridges = bridges.get_inbound_bridges(thread_parent.id)
    if not outbound_bridges:
        if interaction:
            await interaction.response.send_message(
                "❌ The parent channel doesn't have outbound bridges to any other channels.",
                ephemeral=True,
            )
        return

    # I need to check that the current channel is bridged to at least one other channel (as opposed to only threads)
    at_least_one_channel = False
    for target_id, bridge in outbound_bridges.items():
        bridge_webhook = await bridge.webhook
        if target_id == bridge_webhook.channel_id:
            at_least_one_channel = True
            break

    if not at_least_one_channel:
        if interaction:
            await interaction.response.send_message(
                "❌ The parent channel is only bridged to threads.",
                ephemeral=True,
            )
        return

    if interaction:
        await interaction.response.defer(thinking=True, ephemeral=True)

    # The IDs of threads are the same as that of their originating messages so we should try to create threads from the same messages
    session = None
    try:
        with SQLSession(engine) as session:
            matching_starting_messages: dict[int, int] = {}
            try:
                # I don't need to store it I just need to know whether it exists
                await thread_parent.fetch_message(thread_to_bridge.id)

                def get_source_starting_message():
                    select_message_map: SQLSelect[tuple[DBMessageMap]] = SQLSelect(
                        DBMessageMap
                    ).where(DBMessageMap.target_message == str(thread_to_bridge.id))
                    return session.scalars(select_message_map).first()

                source_starting_message: DBMessageMap | None = await sql_retry(
                    get_source_starting_message
                )
                if isinstance(source_starting_message, DBMessageMap):
                    # The message that's starting this thread is bridged
                    source_channel_id = int(source_starting_message.source_channel)
                    source_message_id = int(source_starting_message.source_message)
                    matching_starting_messages[source_channel_id] = source_message_id
                else:
                    source_channel_id = thread_parent.id
                    source_message_id = thread_to_bridge.id

                def get_target_starting_messages():
                    select_message_map: SQLSelect[tuple[DBMessageMap]] = SQLSelect(
                        DBMessageMap
                    ).where(DBMessageMap.source_message == str(source_message_id))
                    return session.scalars(select_message_map)

                target_starting_messages: ScalarResult[DBMessageMap] = await sql_retry(
                    get_target_starting_messages
                )
                for target_starting_message in target_starting_messages:
                    matching_starting_messages[
                        int(target_starting_message.target_channel)
                    ] = int(target_starting_message.target_message)
            except discord.NotFound:
                pass

            # Now find all channels that are bridged to the channel this thread's parent is bridged to and create threads there
            threads_created: dict[int, discord.Thread] = {}
            succeeded_at_least_once = False
            bridged_threads: list[int] = []
            failed_channels: list[int] = []

            create_bridges: list[Coroutine[Any, Any, Bridge]] = []
            add_user_to_threads: list[Coroutine[Any, Any, None]] = []
            try:
                add_user_to_threads.append(thread_to_bridge.join())
            except Exception:
                pass

            for channel_id in outbound_bridges.keys():
                channel = await globals.get_channel_from_id(channel_id)
                if not isinstance(channel, discord.TextChannel):
                    # I can't create a thread inside a thread
                    if channel:
                        bridged_threads.append(channel.id)
                    continue

                channel_member = await globals.get_channel_member(channel, user_id)
                if (
                    not channel_member
                    or not channel.permissions_for(channel_member).manage_webhooks
                    or not channel.permissions_for(channel_member).create_public_threads
                    or not channel.permissions_for(channel.guild.me).manage_webhooks
                    or not channel.permissions_for(
                        channel.guild.me
                    ).create_public_threads
                ):
                    # User doesn't have permission to act there
                    failed_channels.append(channel.id)
                    continue

                new_thread = threads_created.get(channel_id)
                thread_already_existed = new_thread is not None
                if not new_thread and matching_starting_messages.get(channel_id):
                    # I found a matching starting message, so I'll try to create the thread starting there
                    matching_starting_message = await channel.fetch_message(
                        matching_starting_messages[channel_id]
                    )

                    if not matching_starting_message.thread:
                        # That message doesn't already have a thread, so I can create it
                        new_thread = await matching_starting_message.create_thread(
                            name=thread_to_bridge.name,
                            reason=f"Bridged from {thread_to_bridge.guild.name}#{thread_parent.name}#{thread_to_bridge.name}",
                        )

                if not new_thread:
                    # Haven't created a thread yet, try to create it from the channel
                    new_thread = await channel.create_thread(
                        name=thread_to_bridge.name,
                        reason=f"Bridged from {thread_to_bridge.guild.name}#{thread_parent.name}#{thread_to_bridge.name}",
                        type=discord.ChannelType.public_thread,
                    )

                if not new_thread:
                    # Failed to create a thread somehow
                    failed_channels.append(channel.id)
                    continue

                if not thread_already_existed:
                    try:
                        add_user_to_threads.append(new_thread.join())
                    except Exception:
                        pass

                    if channel_member:
                        try:
                            add_user_to_threads.append(
                                new_thread.add_user(channel_member)
                            )
                        except Exception:
                            pass

                threads_created[channel_id] = new_thread
                create_bridges.append(
                    bridges.create_bridge(
                        source=thread_to_bridge, target=new_thread, session=session
                    )
                )
                if inbound_bridges and inbound_bridges[channel_id]:
                    create_bridges.append(
                        bridges.create_bridge(
                            source=new_thread, target=thread_to_bridge, session=session
                        )
                    )
                succeeded_at_least_once = True
            await asyncio.gather(*(create_bridges + add_user_to_threads))

            session.commit()
    except Exception as e:
        if session:
            session.rollback()
            session.close()

        if isinstance(e, SQLError):
            if interaction:
                await interaction.followup.send(
                    "❌ There was an issue with the connection to the database; thread and bridge creation failed.",
                    ephemeral=True,
                )
        else:
            if interaction:
                await interaction.followup.send(
                    "❌ An unknown error occurred.",
                    ephemeral=True,
                )
            logger.warning(
                "An error occurred while running command bridge_thread_helper():\n"
                + str(e)
            )

        return

    if interaction:
        if succeeded_at_least_once:
            if len(failed_channels) == 0:
                response = "✅ All threads created!"
            else:
                response = (
                    "⭕ Some but not all threads were created. This may have happened because you lacked Manage Webhooks or Create Public Threads permissions. The channels this command failed for were:\n"
                    + "\n".join(
                        f"- <#{failed_channel_id}>"
                        for failed_channel_id in failed_channels
                    )
                    + "\nTrying to run this command again will duplicate threads in the channels the command _succeeded_ at. If you wish to create threads in the channels this command failed for, it would be better to do so manually one by one."
                )

            if len(bridged_threads) > 0:
                response += (
                    "\n\nNote: this channel is bridged to at least one thread, and so this command was not able to create further threads in them. The threads bridged to this channel are:"
                    + "\n".join(f"- <#{thread_id}>" for thread_id in bridged_threads)
                )
        else:
            response = "❌ Couldn't create any threads. Make sure that you and the bot have Manage Webhooks and Create Public Threads permissions in all relevant channels."

        await interaction.followup.send(response, ephemeral=True)


@beartype
async def stop_auto_bridging_threads_helper(
    channel_ids_to_remove: int | Iterable[int], session: SQLSession | None = None
):
    """Remove a group of channels from the auto_bridge_thread_channels table and list.

    #### Args:
        - `channel_ids_to_remove`: The IDs of the channels to remove.
        - `session`: SQL session for accessing the database. Optional, default None.

    #### Raises:
        - `SQLError`: Something went wrong accessing or modifying the database.
    """
    if not isinstance(channel_ids_to_remove, set):
        if isinstance(channel_ids_to_remove, int):
            channel_ids_to_remove = {channel_ids_to_remove}
        else:
            channel_ids_to_remove = set(channel_ids_to_remove)

    close_after = False
    try:
        if not session:
            session = SQLSession(engine)
            close_after = True

        def execute_query():
            session.execute(
                SQLDelete(DBAutoBridgeThreadChannels).where(
                    DBAutoBridgeThreadChannels.channel.in_(
                        [str(id) for id in channel_ids_to_remove]
                    )
                )
            )

        await sql_retry(execute_query)

        globals.auto_bridge_thread_channels -= channel_ids_to_remove
    except Exception:
        if close_after and session:
            session.rollback()
            session.close()

        raise

    if close_after:
        session.commit()
        session.close()


@beartype
async def validate_auto_bridge_thread_channels(
    channel_ids_to_check: int | Iterable[int], session: SQLSession | None = None
):
    """Check whether each one of a list of channels are in auto_bridge_thread_channels and, if so, whether they should be and, if not, remove them from there.

    #### Args:
        - `channel_ids_to_check`: IDs of the channels to check.
        - `session`: SQL session for accessing the database. Optional, default None.

    #### Raises:
        - `SQLError`: Something went wrong accessing or modifying the database.
    """
    if not isinstance(channel_ids_to_check, set):
        if isinstance(channel_ids_to_check, int):
            channel_ids_to_check = {channel_ids_to_check}
        else:
            channel_ids_to_check = set(channel_ids_to_check)

    channel_ids_to_remove = {
        id
        for id in channel_ids_to_check
        if id in globals.auto_bridge_thread_channels
        and not bridges.get_inbound_bridges(id)
        and not bridges.get_outbound_bridges(id)
    }

    if len(channel_ids_to_remove) == 0:
        return

    await stop_auto_bridging_threads_helper(channel_ids_to_remove, session)


@beartype
async def map_emoji_helper(
    *,
    external_emoji: discord.PartialEmoji | None = None,
    external_emoji_id: int | str | None = None,
    external_emoji_name: str | None = None,
    internal_emoji: discord.Emoji,
    image_hash: str | None = None,
    session: SQLSession | None = None,
) -> bool:
    """Create a mapping between external and internal emoji, recording it locally and saving it in the emoji table.

    #### Args:
        - `external_emoji`: The custom emoji that is not present in any servers the bot is in. Defaults to None.
        - `external_emoji_id`: The ID of the external emoji. Defaults to None.
        - `external_emoji_name`: The name of the external emoji. Defaults to None.
        - `internal_emoji`: An emoji the bot has in its emoji server.
        - `image_hash`: The hash of the image associated with this emoji. Defaults to None, in which case will use the hash associated with `internal_emoji`.
        - `session`: A connection to the database. Defaults to None, in which case a new one will be created.

    #### Raises:
        - `ValueError`: Incorrect number of arguments passed.
        - `SQLError`: SQL statement inferred from arguments was invalid or database connection failed.
        - `HTTPResponseError`: HTTP request to fetch image returned a status other than 200.
        - `InvalidURL`: URL generated from emoji was not valid.
        - `RuntimeError`: Session connection failed.
        - `ServerTimeoutError`: Connection to server timed out.
    """
    external_emoji_id, external_emoji_name, external_emoji_animated, _ = (
        globals.get_emoji_information(
            external_emoji, external_emoji_id, external_emoji_name
        )
    )

    full_emoji = globals.client.get_emoji(external_emoji_id)
    if full_emoji and full_emoji.guild:
        external_emoji_server_id = full_emoji.guild_id
    else:
        external_emoji_server_id = None

    close_after = False
    try:
        if not session:
            session = SQLSession(engine)
            close_after = True
        if not image_hash:
            if external_emoji or full_emoji:
                # Get the hash of the external emoji's image if we have access to it
                partial_or_full_emoji = cast(
                    discord.PartialEmoji | discord.Emoji,
                    (external_emoji if external_emoji else full_emoji),
                )
                image = await globals.get_image_from_URL(partial_or_full_emoji.url)
            else:
                image = await globals.get_image_from_URL(internal_emoji.url)

            image_hash = globals.hash_image(image)

        external_emoji_accessible = not not full_emoji
        await emoji_hash_map.map.add_emoji(
            emoji_id=external_emoji_id,
            emoji_name=external_emoji_name,
            emoji_server_id=external_emoji_server_id,
            emoji_animated=external_emoji_animated,
            image_hash=image_hash,
            accessible=external_emoji_accessible,
            session=session,
        )
    except Exception as e:
        if close_after and session:
            session.rollback()
            session.close()

        raise e

    if close_after:
        session.commit()
        session.close()

    return True


@globals.command_tree.context_menu(name="List Reactions")
async def list_reactions(interaction: discord.Interaction, message: discord.Message):
    """List all reactions and users who reacted on all sides of a bridge."""
    assert globals.client.user
    bot_user_id = globals.client.user.id

    channel = message.channel
    if not isinstance(channel, (discord.TextChannel, discord.Thread)):
        await interaction.response.send_message(
            "❌ Please run this command from a text channel or a thread.",
            ephemeral=True,
        )
        return

    await interaction.response.defer(thinking=True, ephemeral=True)

    # Now find the list of channels that can validly reach this one via inbound chains
    reachable_channel_ids = await bridges.get_reachable_channels(channel.id, "inbound")

    # This variable is where I'll gather the list of users per reaction
    # The key of each entry is a reaction emoji ID
    # The entry is a list of coroutines to get the users that reacted with that emoji
    all_reactions_async: dict[str, list[Coroutine[Any, Any, set[int]]]] = {}

    # This function gets a list of user IDs from an async iterator associated with each reaction
    async def get_users_from_iterator(
        user_iterator: AsyncIterator[discord.Member | discord.User],
    ):
        reactions: set[int] = set()
        async for user in user_iterator:
            if user.id != bot_user_id:
                reactions.add(user.id)
        return reactions

    # This function gets the equivalent ID of an emoji, matching it to an internal one if possible
    def get_mapped_emoji_id(emoji: discord.PartialEmoji | discord.Emoji | str):
        if (
            not isinstance(emoji, str)
            and emoji.id
            and (mapped_emoji := emoji_hash_map.map.get_accessible_emoji(emoji.id))
        ):
            return str(mapped_emoji)

        return str(emoji)

    # First get the reactions on this message itself
    def append_users_to_reactions_list(message: discord.Message):
        for reaction in message.reactions:
            reaction_emoji_id = get_mapped_emoji_id(reaction.emoji)

            if not all_reactions_async.get(reaction_emoji_id):
                all_reactions_async[reaction_emoji_id] = []

            all_reactions_async[reaction_emoji_id].append(
                get_users_from_iterator(reaction.users())
            )

    append_users_to_reactions_list(message)

    # Then get the bridged ones
    session = None
    try:
        with SQLSession(engine) as session:
            # We need to see whether this message is a bridged message and, if so, find its source
            def get_source_message_map():
                select_message_map: SQLSelect[tuple[DBMessageMap]] = SQLSelect(
                    DBMessageMap
                ).where(
                    DBMessageMap.target_message == str(message.id),
                )
                return session.scalars(select_message_map).first()

            source_message_map: DBMessageMap | None = await sql_retry(
                get_source_message_map
            )
            if isinstance(source_message_map, DBMessageMap):
                # This message was bridged, so find the original one and then find any other bridged messages from it
                source_channel_id = int(source_message_map.source_channel)
                source_message_id = int(source_message_map.source_message)

                if source_channel_id in reachable_channel_ids:
                    # The only way this would not be true would be if the bridge that brought this message here in the first place had been destroyed
                    source_channel = await globals.get_channel_from_id(
                        source_channel_id
                    )
                    if isinstance(
                        source_channel, (discord.TextChannel, discord.Thread)
                    ):
                        source_message = await source_channel.fetch_message(
                            source_message_id
                        )
                        append_users_to_reactions_list(source_message)
            else:
                # This message is (or might be) the source
                source_message_id = message.id
                source_channel_id = channel.id

            # Then we find all messages bridged from the source
            outbound_bridges = bridges.get_outbound_bridges(source_channel_id)
            if outbound_bridges:

                def get_bridged_messages():
                    select_message_map: SQLSelect[tuple[DBMessageMap]] = SQLSelect(
                        DBMessageMap
                    ).where(DBMessageMap.source_message == str(source_message_id))
                    return session.scalars(select_message_map)

                bridged_messages: ScalarResult[DBMessageMap] = await sql_retry(
                    get_bridged_messages
                )
                for message_row in bridged_messages:
                    target_channel_id = int(message_row.target_channel)
                    if (
                        target_channel_id not in reachable_channel_ids
                        or not outbound_bridges.get(target_channel_id)
                    ):
                        continue

                    bridged_channel = await globals.get_channel_from_id(
                        target_channel_id
                    )
                    if not isinstance(
                        bridged_channel, (discord.TextChannel, discord.Thread)
                    ):
                        continue

                    target_message_id = int(message_row.target_message)
                    bridged_message = await bridged_channel.fetch_message(
                        target_message_id
                    )
                    append_users_to_reactions_list(bridged_message)
    except Exception as e:
        if session:
            session.rollback()
            session.close()

<<<<<<< HEAD
        await interaction.followup.send(
            "❌ There was a problem accessing the database.",
            ephemeral=True,
        )
        logger.warning(e)
=======
        if isinstance(e, SQLError):
            await interaction.followup.send(
                "❌ There was a problem accessing the database.",
                ephemeral=True,
            )
        else:
            await interaction.followup.send(
                "❌ An unknown error occurred.",
                ephemeral=True,
            )
        warn(e)
>>>>>>> 27da30e7
        return

    # Now we resolve all of the async calls to get the final list of users per reaction
    try:

        async def get_list_of_reacting_users(
            list_of_reacters: list[Coroutine[Any, Any, set[int]]]
        ):
            gathered_users = await asyncio.gather(*list_of_reacters)
            set_of_users: set[int] = set().union(*gathered_users)
            set_of_users.discard(bot_user_id)
            return set_of_users

        list_of_reacting_users_async = [
            get_list_of_reacting_users(list_of_reacters)
            for _, list_of_reacters in all_reactions_async.items()
        ]
        list_of_reacting_users = await asyncio.gather(*list_of_reacting_users_async)

        all_reactions = {
            reaction_id: users
            for reaction_id, users in zip(
                all_reactions_async.keys(), list_of_reacting_users
            )
            if len(users) > 0
        }
    except discord.errors.HTTPException:
        await interaction.followup.send(
            "❌ There was a problem requesting the reactions from the Discord API. Please make sure that the bot has access to the channel you are trying to run this command from and try again in a few minutes.",
            ephemeral=True,
        )
        return

    if len(all_reactions) == 0:
        await interaction.followup.send(
            "❌ This message doesn't have any reactions.",
            ephemeral=True,
        )
        return

    await interaction.followup.send(
        f"[↪](<{message.jump_url}>) This message has the following reactions:\n\n"
        + "\n\n".join(
            [
                f"{reaction_emoji_id} "
                + " ".join([f"<@{user_id}>" for user_id in reaction_user_ids])
                for reaction_emoji_id, reaction_user_ids in all_reactions.items()
            ]
        ),
        ephemeral=True,
    )<|MERGE_RESOLUTION|>--- conflicted
+++ resolved
@@ -1592,25 +1592,23 @@
             session.rollback()
             session.close()
 
-<<<<<<< HEAD
-        await interaction.followup.send(
-            "❌ There was a problem accessing the database.",
-            ephemeral=True,
-        )
-        logger.warning(e)
-=======
         if isinstance(e, SQLError):
             await interaction.followup.send(
                 "❌ There was a problem accessing the database.",
                 ephemeral=True,
             )
+            logger.warning(
+                "There was a problem accessing the database when trying to list reactions: %s",
+                e,
+            )
         else:
             await interaction.followup.send(
                 "❌ An unknown error occurred.",
                 ephemeral=True,
             )
-        warn(e)
->>>>>>> 27da30e7
+            logger.error(
+                "An unknown error occurred when trying to list reactions: %s", e
+            )
         return
 
     # Now we resolve all of the async calls to get the final list of users per reaction
