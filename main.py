--- conflicted
+++ resolved
@@ -680,7 +680,6 @@
     # Find and react to all messages matching this one
     session = None
     try:
-<<<<<<< HEAD
         # Create a function to add reactions to messages asynchronously and gather them all at the end
         async_add_reactions: list[Coroutine] = []
 
@@ -692,10 +691,6 @@
             bridged_message = await bridged_channel.fetch_message(target_message_id)
             await bridged_message.add_reaction(reaction_emoji)
 
-=======
-        async_add_reactions: list[Coroutine] = []
-        # First, check whether this message is bridged, in which case I need to find its source
->>>>>>> 7dcb50f3
         with SQLSession(engine) as session:
             # First, check whether this message is bridged, in which case I need to find its source
             source_message_map = session.scalars(
@@ -703,10 +698,6 @@
                     DBMessageMap.target_message == str(payload.message_id),
                 )
             ).first()
-<<<<<<< HEAD
-=======
-            message_id_to_skip: int | None = None
->>>>>>> 7dcb50f3
             if isinstance(source_message_map, DBMessageMap):
                 # This message was bridged, so find the original one, react to it, and then find any other bridged messages from it
                 source_channel = await globals.get_channel_from_id(
