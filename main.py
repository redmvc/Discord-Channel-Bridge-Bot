from __future__ import annotations

import asyncio
from typing import TypedDict, cast
from warnings import warn

import discord
from sqlalchemy import Delete as SQLDelete
from sqlalchemy import ScalarResult
from sqlalchemy import Select as SQLSelect
from sqlalchemy import and_ as sql_and
from sqlalchemy import or_ as sql_or
from sqlalchemy.exc import StatementError as SQLError
from sqlalchemy.orm import Session as SQLSession

import commands
import globals
from bridge import bridges
from database import DBAutoBridgeThreadChannels, DBBridge, DBMessageMap, engine
from validations import validate_types


class ThreadSplat(TypedDict, total=False):
    """Helper class to perform bridge operations on threads."""

    thread: discord.Thread


@globals.client.event
async def on_ready():
    """Load the data registered in the database into memory.

    This function is called when the client is done preparing the data received from Discord. Usually after login is successful and the Client.guilds and co. are filled up.

    #### Raises:
        - `ChannelTypeError`: The source or target channels of some existing Bridge are not text channels nor threads off a text channel.
        - `WebhookChannelError`: Webhook of some existing Bridge is not attached to Bridge's target channel.
        - `HTTPException`: Deleting an existing webhook or creating a new one failed.
        - `Forbidden`: You do not have permissions to create or delete webhooks for some of the channels in existing Bridges.
    """
    if globals.is_ready:
        return

    with SQLSession(engine) as session:
        # I am going to try to identify all existing bridges
        invalid_channels: set[str] = set()
        invalid_webhooks: set[str] = set()
        create_bridges = []

        select_all_bridges: SQLSelect = SQLSelect(DBBridge)
        bridge_query_result: ScalarResult[DBBridge] = session.scalars(
            select_all_bridges
        )
        for bridge in bridge_query_result:
            source_id_str = bridge.source
            target_id_str = bridge.target
            webhook_id_str = bridge.webhook

            if webhook_id_str in invalid_webhooks:
                continue

            source_id = int(source_id_str)
            source_channel = await globals.get_channel_from_id(int(source_id))
            if not source_channel:
                # If I don't have access to the source channel, delete bridges from and to it
                invalid_channels.add(source_id_str)

            target_id = int(target_id_str)
            target_channel = await globals.get_channel_from_id(int(target_id))
            if not target_channel:
                # If I don't have access to the target channel, delete bridges from and to it
                invalid_channels.add(target_id_str)

            try:
                webhook = await globals.client.fetch_webhook(int(webhook_id_str))

                if not source_channel:
                    # I have access to the target webhook but not to the source channel anymore so I'll delete the webhook
                    await webhook.delete(reason="Source channel no longer available.")
                    raise Exception
                elif target_channel:
                    # I have access to both the source and target channels and to the webhook
                    create_bridges.append(
                        commands.create_bridge(source_id, target_id, webhook)
                    )
            except Exception:
                invalid_webhooks.add(webhook_id_str)

                if source_channel and target_channel:
                    # There *should* be a webhook there and I have access to the channels
                    create_bridges.append(
                        commands.create_bridge_and_db(source_id, target_id, session)
                    )
        await asyncio.gather(*create_bridges)

        if len(invalid_channels) > 0:
            delete_invalid_channels = SQLDelete(DBBridge).where(
                sql_or(
                    DBBridge.source.in_(invalid_channels),
                    DBBridge.target.in_(invalid_channels),
                )
            )
            session.execute(delete_invalid_channels)

            delete_invalid_messages = SQLDelete(DBMessageMap).where(
                sql_or(
                    DBMessageMap.source_channel.in_(invalid_channels),
                    DBMessageMap.target_channel.in_(invalid_channels),
                )
            )
            session.execute(delete_invalid_messages)

        if len(invalid_webhooks) > 0:
            delete_invalid_webhooks = SQLDelete(DBBridge).where(
                DBBridge.webhook.in_(invalid_webhooks)
            )
            session.execute(delete_invalid_webhooks)

        session.commit()

        # And next I identify all automatically-thread-bridging channels
        select_auto_bridge_thread_channels: SQLSelect = SQLSelect(
            DBAutoBridgeThreadChannels
        )
        auto_thread_query_result: ScalarResult[DBAutoBridgeThreadChannels] = (
            session.scalars(select_auto_bridge_thread_channels)
        )
        globals.auto_bridge_thread_channels = globals.auto_bridge_thread_channels.union(
            {
                int(auto_bridge_thread_channel.channel)
                for auto_bridge_thread_channel in auto_thread_query_result
            }
        )

    await globals.command_tree.sync()
    print(f"{globals.client.user} is connected to the following servers:\n")
    for server in globals.client.guilds:
        print(f"{server.name}(id: {server.id})")

    globals.is_ready = True


@globals.client.event
async def on_message(message: discord.Message):
    """Mirror a message across bridges, if possible.

    This function is called when a Message is created and sent. Requires Intents.messages to be enabled.

    #### Raises:
        - `HTTPException`: Sending a message failed.
        - `NotFound`: One of the webhooks was not found.
        - `Forbidden`: The authorization token for one of the webhooks is incorrect.
        - `ValueError`: The length of embeds was invalid, there was no token associated with one of the webhooks or ephemeral was passed with the improper webhook type or there was no state attached with one of the webhooks when giving it a view.
    """
    if not isinstance(message.channel, (discord.TextChannel, discord.Thread)):
        return

    if message.type not in {discord.MessageType.default, discord.MessageType.reply}:
        # Only bridge contentful messages
        return

    if message.webhook_id:
        # Don't bridge messages from webhooks
        return

    if not await globals.wait_until_ready():
        return

    await bridge_message_helper(message)


async def bridge_message_helper(message: discord.Message):
    """Mirror a message to any of its outbound bridge targets.

    #### Args:
        - `message`: The message to bridge.

    #### Raises:
        - `HTTPException`: Sending a message failed.
        - `NotFound`: One of the webhooks was not found.
        - `Forbidden`: The authorization token for one of the webhooks is incorrect.
        - `ValueError`: The length of embeds was invalid, there was no token associated with one of the webhooks or ephemeral was passed with the improper webhook type or there was no state attached with one of the webhooks when giving it a view.
    """
    validate_types({"message": (message, discord.Message)})

    outbound_bridges = bridges.get_outbound_bridges(message.channel.id)
    if not outbound_bridges:
        return

    session = None
    try:
        with SQLSession(engine) as session:
            bridged_reply_to: dict[int, int] = {}
            reply_has_ping = False
            if message.reference and message.reference.message_id:
                # This message is a reply to another message, so we should try to link to its match on the other side of bridges
                # bridged_reply_to will be a dict whose keys are channel IDs and whose values are the IDs of messages matching the message I'm replying to in those channels
                replied_to_id = message.reference.message_id

                # identify if this reply "pinged" the target, to know whether to add the @ symbol UI
                replied_to_message = message.reference.resolved
                reply_has_ping = isinstance(
                    replied_to_message, discord.Message
                ) and any(
                    x.id == replied_to_message.author.id for x in message.mentions
                )

                # First, check whether the message replied to was itself bridged from a different channel
                local_replied_to_message_map: DBMessageMap | None = session.scalars(
                    SQLSelect(DBMessageMap).where(
                        DBMessageMap.target_message == str(replied_to_id)
                    )
                ).first()
                if isinstance(local_replied_to_message_map, DBMessageMap):
                    # So the message replied to was bridged from elsewhere
                    source_replied_to_id = int(
                        local_replied_to_message_map.source_message
                    )
                    reply_source_channel_id = int(
                        local_replied_to_message_map.source_channel
                    )
                    bridged_reply_to[reply_source_channel_id] = source_replied_to_id
                else:
                    source_replied_to_id = replied_to_id
                    reply_source_channel_id = message.channel.id

                # Now find all other bridged versions of the message we're replying to
                select_bridged_reply_to: SQLSelect = SQLSelect(DBMessageMap).where(
                    DBMessageMap.source_message == str(source_replied_to_id)
                )
                query_result: ScalarResult[DBMessageMap] = session.scalars(
                    select_bridged_reply_to
                )
                for message_map in query_result:
                    bridged_reply_to[int(message_map.target_channel)] = int(
                        message_map.target_message
                    )

<<<<<<< HEAD
            # Send a message out to each target webhook
            bridged_message_ids = []
            bridged_channel_ids = list(outbound_bridges.keys())
            for target_id, bridge in outbound_bridges.items():
                webhook = bridge.webhook
                if not webhook:
                    continue
=======
        # Send a message out to each target webhook
        successful_bridges: dict[str, str] = {}
        for target_id, bridge in outbound_bridges.items():
            webhook = bridge.webhook
            if not webhook:
                continue
>>>>>>> a52f4485

                webhook_channel = webhook.channel
                if not isinstance(webhook_channel, discord.TextChannel):
                    continue

                target_channel = await bridge.target_channel

                thread_splat: ThreadSplat = {}
                if target_id != webhook_channel.id:
                    # The target channel is not the same as the webhook's channel, so it should be a thread
                    if not isinstance(target_channel, discord.Thread):
                        continue
                    thread_splat = {"thread": target_channel}

                # Try to find whether the user who sent this message is on the other side of the bridge and if so what their name and avatar would be
                bridged_member = await globals.get_channel_member(
                    webhook_channel, message.author.id
                )
                if bridged_member:
                    bridged_member_name = bridged_member.display_name
                    bridged_avatar_url = bridged_member.display_avatar
                else:
                    bridged_member_name = message.author.display_name
                    bridged_avatar_url = message.author.display_avatar

                if bridged_reply_to.get(target_id):
                    # The message being replied to is also bridged to this channel
                    try:
                        message_replied_to = await target_channel.fetch_message(
                            bridged_reply_to[target_id]
                        )

                        def truncate(msg: str, length: int) -> str:
                            return msg if len(msg) < length else msg[: length - 1] + "…"

                        display_name = discord.utils.escape_markdown(
                            message_replied_to.author.display_name
                        )

                        # Discord represents ping "ON" vs "OFF" replies with an @ symbol before the reply author name
                        # copy this behavior here
                        if reply_has_ping:
                            display_name = "@" + display_name

                        replied_content = truncate(
                            discord.utils.remove_markdown(
                                message_replied_to.clean_content
                            ),
                            50,
                        )
                        reply_embed = [
                            discord.Embed.from_dict(
                                {
                                    "type": "rich",
                                    "url": message_replied_to.jump_url,
                                    "thumbnail": {
                                        "url": message_replied_to.author.display_avatar.replace(
                                            size=16
                                        ).url,
                                        "height": 18,
                                        "width": 18,
                                    },
                                    "description": f"**[↪]({message_replied_to.jump_url}) {display_name}**  {replied_content}",
                                }
                            ),
                        ]
                    except discord.HTTPException:
                        reply_embed = []
                else:
                    reply_embed = []

                attachments = []
                for attachment in message.attachments:
                    attachments.append(await attachment.to_file())

                bridged_message = await webhook.send(
                    content=message.content,
                    allowed_mentions=discord.AllowedMentions(
                        users=True, roles=False, everyone=False
                    ),
                    avatar_url=bridged_avatar_url,
                    username=bridged_member_name,
                    embeds=list(message.embeds + reply_embed),
                    files=attachments,  # might throw HHTPException if too large?
                    wait=True,
                    **thread_splat,
                )

                bridged_message_ids.append(bridged_message.id)

<<<<<<< HEAD
            if len(bridged_message_ids) == 0:
                return

            # Insert references to the linked messages into the message_mappings table
            source_message_id_str = str(message.id)
            source_channel_id_str = str(message.channel.id)
            session.add_all(
                [
                    DBMessageMap(
                        source_message=source_message_id_str,
                        source_channel=source_channel_id_str,
                        target_message=str(bridged_message_id),
                        target_channel=str(bridged_channel_id),
                    )
                    for bridged_message_id, bridged_channel_id in zip(
                        bridged_message_ids, bridged_channel_ids
                    )
                ]
            )

            session.commit()
=======
            successful_bridges[str(target_id)] = str(bridged_message.id)

        if len(successful_bridges) == 0:
            session.close()
            return

        # Insert references to the linked messages into the message_mappings table
        source_message_id = str(message.id)
        source_channel_id = str(message.channel.id)
        session.add_all(
            [
                DBMessageMap(
                    source_message=source_message_id,
                    source_channel=source_channel_id,
                    target_message=bridged_message_id,
                    target_channel=bridged_channel_id,
                )
                for bridged_message_id, bridged_channel_id in successful_bridges.items()
            ]
        )
>>>>>>> a52f4485
    except SQLError as e:
        if session:
            session.close()

        warn("Ran into an SQL error while trying to bridge a message:\n" + str(e))
        return


@globals.client.event
async def on_raw_message_edit(payload: discord.RawMessageUpdateEvent):
    """Edit bridged versions of a message, if possible.

    This function is called when a message is edited. Unlike `on_message_edit()`, this is called regardless of the state of the internal message cache.

    #### Args:
        - `payload`: The raw event payload data.

    #### Raises:
        - `HTTPException`: Editing a message failed.
        - `Forbidden`: Tried to edit a message that is not yours.
        - `ValueError`: The length of embeds was invalid, there was no token associated with a webhook or a webhook had no state.
    """
    updated_message_content = payload.data.get("content")
    if not updated_message_content or updated_message_content == "":
        # Not a content edit
        return

    if not await globals.wait_until_ready():
        return

    outbound_bridges = bridges.get_outbound_bridges(payload.channel_id)
    if not outbound_bridges:
        return

    # Find all messages matching this one
    try:
        with SQLSession(engine) as session:
            bridged_messages: ScalarResult[DBMessageMap] = session.scalars(
                SQLSelect(DBMessageMap).where(
                    DBMessageMap.source_message == payload.message_id
                )
            )
            for message_row in bridged_messages:
                target_channel_id = int(message_row.target_channel)
                bridge = outbound_bridges.get(target_channel_id)
                if not bridge:
                    continue

                bridged_channel = await globals.get_channel_from_id(target_channel_id)
                if not isinstance(
                    bridged_channel, (discord.TextChannel, discord.Thread)
                ):
                    continue

                thread_splat: ThreadSplat = {}
                if isinstance(bridged_channel, discord.Thread):
                    if not isinstance(bridged_channel.parent, discord.TextChannel):
                        continue
                    thread_splat = {"thread": bridged_channel}

                try:
                    await bridge.webhook.edit_message(
                        message_id=int(message_row.target_message),
                        content=updated_message_content,
                        **thread_splat,
                    )
                except discord.HTTPException as e:
                    warn(
                        "Ran into a Discord exception while trying to edit a message across a bridge:\n"
                        + str(e)
                    )
    except SQLError as e:
        warn("Ran into an SQL error while trying to edit a message:\n" + str(e))


@globals.client.event
async def on_raw_message_delete(payload: discord.RawMessageDeleteEvent):
    """Delete bridged versions of a message, if possible.

    This function is called when a message is deleted. Unlike `on_message_delete()`, this is called regardless of the message being in the internal message cache or not.

    #### Args:
        - `payload`: The raw event payload data.

    #### Raises:
        - `HTTPException`: Deleting a message failed.
        - `Forbidden`: Tried to delete a message that is not yours.
        - `ValueError`: A webhook does not have a token associated with it.
    """
    if not await globals.wait_until_ready():
        return

    outbound_bridges = bridges.get_outbound_bridges(payload.channel_id)
    if not outbound_bridges:
        return

    # Find all messages matching this one
    session = None
    try:
        with SQLSession(engine) as session:
            bridged_messages: ScalarResult[DBMessageMap] = session.scalars(
                SQLSelect(DBMessageMap).where(
                    DBMessageMap.source_message == payload.message_id
                )
            )
            for message_row in bridged_messages:
                target_channel_id = int(message_row.target_channel)
                bridge = outbound_bridges.get(target_channel_id)
                if not bridge:
                    continue

                bridged_channel = await globals.get_channel_from_id(target_channel_id)
                if not isinstance(
                    bridged_channel, (discord.TextChannel, discord.Thread)
                ):
                    continue

                thread_splat: ThreadSplat = {}
                if isinstance(bridged_channel, discord.Thread):
                    if not isinstance(bridged_channel.parent, discord.TextChannel):
                        continue
                    thread_splat = {"thread": bridged_channel}

                try:
                    await bridge.webhook.delete_message(
                        int(message_row.target_message),
                        **thread_splat,
                    )
                except discord.HTTPException as e:
                    warn(
                        "Ran into a Discord exception while trying to delete a message across a bridge:\n"
                        + str(e)
                    )

            # If the message was bridged, delete its row
            # If it was a source of bridged messages, delete all rows of its bridged versions
            session.execute(
                SQLDelete(DBMessageMap).where(
                    sql_or(
                        DBMessageMap.source_message == str(payload.message_id),
                        DBMessageMap.target_message == str(payload.message_id),
                    )
                )
            )

            session.commit()
    except SQLError as e:
        if session:
            session.close()

        warn("Ran into an SQL error while trying to delete a message:\n" + str(e))
        return


@globals.client.event
async def on_raw_reaction_add(payload: discord.RawReactionActionEvent):
    """Bridge reactions added to a message, if possible.

    This function is called when a message has a reaction added. Unlike `on_reaction_add()`, this is called regardless of the state of the internal message cache.

    #### Args:
        - `payload`: The raw event payload data.
    """
    if not await globals.wait_until_ready():
        return

    if not globals.client.user or payload.user_id == globals.client.user.id:
        # Don't bridge my own reaction
        return

    outbound_bridges = bridges.get_outbound_bridges(payload.channel_id)
    inbound_bridges = bridges.get_inbound_bridges(payload.channel_id)
    if not outbound_bridges and not inbound_bridges:
        return

    # Check whether I have access to the emoji
    reaction_emoji: discord.Emoji | discord.PartialEmoji | str | None
    reaction_emoji = payload.emoji
    if reaction_emoji.is_custom_emoji():
        # Custom emoji, I need to check whether it exists and is available to me
        if reaction_emoji.id:
            reaction_emoji = globals.client.get_emoji(reaction_emoji.id)
            if not reaction_emoji:
                return

            if not reaction_emoji.available:
                # TODO set up a personal emoji server to add emoji to
                return
        else:
            return
    else:
        # It's a standard emoji, it's fine
        reaction_emoji = reaction_emoji.name

    # Find all messages matching this one
    session = None
    try:
        # First, check whether this message is bridged, in which case I need to find its source
        with SQLSession(engine) as session:
            source_message_map = session.scalars(
                SQLSelect(DBMessageMap).where(
                    DBMessageMap.target_message == str(payload.message_id),
                )
            ).first()
            message_id_to_skip: int | None = None
            if isinstance(source_message_map, DBMessageMap):
                # This message was bridged, so find the original one, react to it, and then find any other bridged messages from it
                source_channel = await globals.get_channel_from_id(
                    int(source_message_map.source_channel)
                )
                if not source_channel:
                    return

                assert isinstance(source_channel, (discord.TextChannel, discord.Thread))

                source_message_id = int(source_message_map.source_message)
                try:
                    source_message = await source_channel.fetch_message(
                        source_message_id
                    )
                    if source_message:
                        await source_message.add_reaction(reaction_emoji)
                except discord.HTTPException as e:
                    warn(
                        "Ran into a Discord exception while trying to add a reaction across a bridge:\n"
                        + str(e)
                    )

                message_id_to_skip = (
                    payload.message_id
                )  # Don't add a reaction back to this message
            else:
                # This message is (or might be) the source
                source_message_id = payload.message_id

            outbound_bridges = bridges.get_outbound_bridges(source_message_id)
            if not outbound_bridges:
                return

            bridged_messages: ScalarResult[DBMessageMap] = session.scalars(
                SQLSelect(DBMessageMap).where(
                    sql_and(
                        DBMessageMap.source_message == str(source_message_id),
                        DBMessageMap.target_message != str(message_id_to_skip),
                    )
                )
            )
            for message_row in bridged_messages:
                target_message_id = int(message_row.target_message)
                target_channel_id = int(message_row.target_channel)

                bridge = outbound_bridges.get(target_channel_id)
                if not bridge:
                    continue

                bridged_channel = await globals.get_channel_from_id(target_channel_id)
                if not isinstance(
                    bridged_channel, (discord.TextChannel, discord.Thread)
                ):
                    continue

                try:
                    bridged_message = await bridged_channel.fetch_message(
                        target_message_id
                    )
                    await bridged_message.add_reaction(reaction_emoji)
                except discord.HTTPException as e:
                    warn(
                        "Ran into a Discord exception while trying to add a reaction across a bridge:\n"
                        + str(e)
                    )
    except SQLError as e:
        if session:
            session.close()

        warn(
            "Ran into an SQL error while trying to add a reaction to a message:\n"
            + str(e)
        )


@globals.client.event
async def on_thread_create(thread: discord.Thread):
    """Create matching threads across a bridge if the created thread's parent channel has auto-bridge-threads enabled.

    This function is called whenever a thread is created.

    #### Args:
        - `thread`: The thread that was created.
    """
    # Bridge a thread from a channel that has auto_bridge_threads enabled
    if not isinstance(thread.parent, discord.TextChannel):
        return

    try:
        await thread.join()
    except Exception:
        pass

    if not await globals.wait_until_ready():
        return

    parent_channel = thread.parent
    if parent_channel.id not in globals.auto_bridge_thread_channels:
        return

    assert globals.client.user
    if thread.owner_id and thread.owner_id == globals.client.user.id:
        return

    if not thread.permissions_for(thread.guild.me).manage_webhooks:
        return

    await commands.bridge_thread_helper(thread, thread.owner_id)

    if thread.last_message:
        # The message that was used to create the thread will need to be bridged, as the bridge didn't exist at the time
        await bridge_message_helper(thread.last_message)


globals.client.run(cast(str, globals.credentials["app_token"]), reconnect=True)<|MERGE_RESOLUTION|>--- conflicted
+++ resolved
@@ -236,22 +236,12 @@
                         message_map.target_message
                     )
 
-<<<<<<< HEAD
             # Send a message out to each target webhook
-            bridged_message_ids = []
-            bridged_channel_ids = list(outbound_bridges.keys())
+            successful_bridges: dict[str, str] = {}
             for target_id, bridge in outbound_bridges.items():
                 webhook = bridge.webhook
                 if not webhook:
                     continue
-=======
-        # Send a message out to each target webhook
-        successful_bridges: dict[str, str] = {}
-        for target_id, bridge in outbound_bridges.items():
-            webhook = bridge.webhook
-            if not webhook:
-                continue
->>>>>>> a52f4485
 
                 webhook_channel = webhook.channel
                 if not isinstance(webhook_channel, discord.TextChannel):
@@ -340,10 +330,9 @@
                     **thread_splat,
                 )
 
-                bridged_message_ids.append(bridged_message.id)
-
-<<<<<<< HEAD
-            if len(bridged_message_ids) == 0:
+                successful_bridges[str(target_id)] = str(bridged_message.id)
+
+            if len(successful_bridges) == 0:
                 return
 
             # Insert references to the linked messages into the message_mappings table
@@ -354,38 +343,14 @@
                     DBMessageMap(
                         source_message=source_message_id_str,
                         source_channel=source_channel_id_str,
-                        target_message=str(bridged_message_id),
-                        target_channel=str(bridged_channel_id),
-                    )
-                    for bridged_message_id, bridged_channel_id in zip(
-                        bridged_message_ids, bridged_channel_ids
-                    )
+                        target_message=bridged_message_id,
+                        target_channel=bridged_channel_id,
+                    )
+                    for bridged_message_id, bridged_channel_id in successful_bridges.items()
                 ]
             )
 
             session.commit()
-=======
-            successful_bridges[str(target_id)] = str(bridged_message.id)
-
-        if len(successful_bridges) == 0:
-            session.close()
-            return
-
-        # Insert references to the linked messages into the message_mappings table
-        source_message_id = str(message.id)
-        source_channel_id = str(message.channel.id)
-        session.add_all(
-            [
-                DBMessageMap(
-                    source_message=source_message_id,
-                    source_channel=source_channel_id,
-                    target_message=bridged_message_id,
-                    target_channel=bridged_channel_id,
-                )
-                for bridged_message_id, bridged_channel_id in successful_bridges.items()
-            ]
-        )
->>>>>>> a52f4485
     except SQLError as e:
         if session:
             session.close()
