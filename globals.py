--- conflicted
+++ resolved
@@ -3,12 +3,8 @@
 import asyncio
 import io
 import json
-<<<<<<< HEAD
-from typing import Any, Callable, TypeVar
+from typing import Any, Callable, TypeVar, cast
 from unittest.case import _ClassInfo
-=======
-from typing import cast
->>>>>>> 7dcb50f3
 
 import aiohttp
 import discord
