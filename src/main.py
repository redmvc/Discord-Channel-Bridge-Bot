from __future__ import annotations

import asyncio
import inspect
import re
from copy import deepcopy
from typing import (
    Any,
    Coroutine,
    Literal,
    NamedTuple,
    NotRequired,
    TypedDict,
    overload,
)

import discord
from beartype import beartype
from sqlalchemy import Delete as SQLDelete
from sqlalchemy import ScalarResult
from sqlalchemy import Select as SQLSelect
from sqlalchemy import and_ as sql_and
from sqlalchemy import or_ as sql_or
from sqlalchemy.exc import StatementError as SQLError
from sqlalchemy.orm import Session as SQLSession
from sqlalchemy.sql import func

import commands
import emoji_hash_map
import globals
from bridge import Bridge, bridges
from database import (
    DBAppWhitelist,
    DBAutoBridgeThreadChannels,
    DBMessageMap,
    DBReactionMap,
    Session,
    sql_command,
    sql_retry,
)
from validations import ChannelTypeError, logger


class ThreadSplat(TypedDict, total=False):
    """Helper class to perform bridge operations on threads."""

    thread: discord.Thread


@globals.client.event
async def on_ready():
    """Load the data registered in the database into memory.

    This function is called when the client is done preparing the data received from Discord. Usually after login is successful and the Client.guilds and co. are filled up.

    Raises
    ------
    ChannelTypeError
        The source or target channels of some existing Bridge are not text channels nor threads off a text channel.
    WebhookChannelError
        Webhook of some existing Bridge is not attached to Bridge's target channel.
    :class:`~discord.HTTPException`
        Deleting an existing webhook or creating a new one failed.
    :class:`~discord.Forbidden`
        You do not have permissions to create or delete webhooks for some of the channels in existing Bridges.
    """
    if globals.is_ready:
        return

    logger.info("Client successfully connected. Running initial loading procedures...")

    try:
        logger.info("Loading bridges from database...")
        await bridges.load_from_database()
        logger.info("Bridges loaded.")

        logger.info("Loading emoji hash map from database...")
        emoji_hash_map.map = emoji_hash_map.EmojiHashMap()
        logger.info("Emoji hash map loaded.")

        with Session.begin() as session:
            # Try to find all apps whitelisted per channel
            logger.info("Loading whitelisted apps...")
            select_whitelisted_apps: SQLSelect[tuple[DBAppWhitelist]] = SQLSelect(
                DBAppWhitelist
            )
            whitelisted_apps_query_result: ScalarResult[DBAppWhitelist] = (
                session.scalars(select_whitelisted_apps)
            )
            accessible_channels: set[int] = set()
            inaccessible_channels: set[int] = set()
            for whitelisted_app in whitelisted_apps_query_result:
                channel_id = int(whitelisted_app.channel)
                if channel_id in inaccessible_channels:
                    continue

                logger.debug(
                    "Adding app with ID %s to whitelist associated with channel with ID %s.",
                    whitelisted_app.application,
                    channel_id,
                )

                if channel_id not in accessible_channels:
                    channel = await globals.get_channel_from_id(channel_id)

                    if channel:
                        accessible_channels.add(channel_id)
                    else:
                        logger.debug(
                            "Channel with ID %s not found when loading list of whitelisted apps.",
                            channel_id,
                        )
                        inaccessible_channels.add(channel_id)
                        continue

                if not globals.per_channel_whitelist.get(channel_id):
                    globals.per_channel_whitelist[channel_id] = set()

                globals.per_channel_whitelist[channel_id].add(
                    int(whitelisted_app.application)
                )

            if len(inaccessible_channels) > 0:
                delete_inaccessible_channels = SQLDelete(DBAppWhitelist).where(
                    DBAppWhitelist.channel.in_(inaccessible_channels)
                )
                session.execute(delete_inaccessible_channels)

            logger.info("Whitelists loaded.")

            # Identify all automatically-thread-bridging channels
            logger.info("Loading automatically-thread-bridging channels...")
            select_auto_bridge_thread_channels: SQLSelect[
                tuple[DBAutoBridgeThreadChannels]
            ] = SQLSelect(DBAutoBridgeThreadChannels)
            auto_thread_query_result: ScalarResult[DBAutoBridgeThreadChannels] = (
                session.scalars(select_auto_bridge_thread_channels)
            )
            globals.auto_bridge_thread_channels = (
                globals.auto_bridge_thread_channels.union(
                    {
                        int(auto_bridge_thread_channel.channel)
                        for auto_bridge_thread_channel in auto_thread_query_result
                    }
                )
            )
            logger.info("Auto-thread-bridging channels loaded.")
    except Exception as e:
        await globals.client.close()
        logger.error("An error occurred when performing bot startup procedures: %s", e)
        raise

    # Finally I'll check whether I have a registered emoji server and save it if so
    logger.info("Loading emoji server...")
    emoji_server_id_str = globals.settings.get("emoji_server_id")
    try:
        if emoji_server_id_str:
            emoji_server_id = int(emoji_server_id_str)
        else:
            emoji_server_id = None
    except Exception:
        logger.warning(
            "Emoji server ID stored in settings.json file does not resolve to a valid integer."
        )
        emoji_server_id = None

    if emoji_server_id:
        emoji_server = globals.client.get_guild(emoji_server_id)
        if not emoji_server:
            try:
                emoji_server = await globals.client.fetch_guild(emoji_server_id)
            except Exception:
                emoji_server = None

        if not emoji_server:
            logger.warning(
                "Couldn't find emoji server with ID registered in settings.json."
            )
        elif (
            not emoji_server.me.guild_permissions.manage_expressions
            or not emoji_server.me.guild_permissions.create_expressions
        ):
            logger.warning(
                "I don't have Create Expressions and Manage Expressions permissions in the emoji server."
            )
        else:
            globals.emoji_server = emoji_server

        logger.info("Emoji server loaded.")
    else:
        logger.info("Emoji server ID not set.")

    logger.info("Syncing command tree...")
    sync_command_tree = [globals.command_tree.sync()]
    if globals.emoji_server:
        sync_command_tree.append(globals.command_tree.sync(guild=globals.emoji_server))
    await asyncio.gather(*sync_command_tree)
    logger.info("Command tree synced.")

    if (connected_servers := globals.client.guilds) and len(connected_servers) > 0:
        print(f"{globals.client.user} is connected to the following servers:\n")
        connected_servers_listed: list[str] = []
        for server in globals.client.guilds:
            server_id_str = f"{server.name}(id: {server.id})"
            print(server_id_str)
            connected_servers_listed.append(server_id_str)

        logger.info(
            "Connected to the following servers:\n- %s",
            "\n- ".join(connected_servers_listed),
        )
    else:
        print("Bot is not connected to any servers.")
        logger.info("Bot is not connected to any servers.")

    globals.is_connected = True
    globals.is_ready = True
    logger.info("Bot is ready.")


@globals.client.event
async def on_typing(
    channel: discord.abc.Messageable,
    user: discord.User | discord.Member,
    _,
):
    """Make the bot start typing across bridges when a user on the source end of a bridge does so.

    Parameters
    ----------
    channel : :class:`~discord.abc.Messageable`
        The a user is typing in.
    user : :class:`~discord.User` | :class:`~discord.Member`
        The user that is typing in the channel.
    """
    if not (
        globals.is_ready
        and globals.is_connected
        and globals.rate_limiter.has_capacity()
        and isinstance(channel, (discord.TextChannel, discord.Thread))
        and globals.client.user
        and globals.client.user.id != user.id
    ):
        return

    outbound_bridges = bridges.get_outbound_bridges(channel.id)
    if not outbound_bridges:
        return

    async def type_through_bridge(bridge: Bridge):
        try:
            target_channel = await bridge.target_channel
            await target_channel.typing()
        except Exception:
            pass

    async with globals.rate_limiter:
        channels_typing: list[Coroutine[Any, Any, None]] = []
        for _, bridge in outbound_bridges.items():
            channels_typing.append(type_through_bridge(bridge))

        await asyncio.gather(*channels_typing)


@globals.client.event
async def on_message(message: discord.Message):
    """This function is called when a Message is created and sent. Requires :class:`~discord.Intents.messages` to be enabled.

    Parameters
    ----------
    message : :class:`~discord.Message`
        The message to bridge.

    Raises
    ------
    :class:`~discord.HTTPException`
        Sending a message failed.
    :class:`~discord.NotFound`
        One of the webhooks was not found.
    :class:`~discord.Forbidden`
        The authorization token for one of the webhooks is incorrect.
    ValueError
        The length of embeds was invalid, there was no token associated with one of the webhooks or ephemeral was passed with the improper webhook type or there was no state attached with one of the webhooks when giving it a view.
    """
    if not isinstance(message.channel, (discord.TextChannel, discord.Thread)):
        return

    if message.type not in {discord.MessageType.default, discord.MessageType.reply}:
        # Only bridge contentful messages
        return

    if (
        (application_id := (message.application_id or message.author.id))
        == globals.client.application_id
    ) or (
        (
            not (
                local_whitelist := globals.per_channel_whitelist.get(message.channel.id)
            )
            or (application_id not in local_whitelist)
        )
        and (
            not (global_whitelist := globals.settings.get("whitelisted_apps"))
            or (application_id not in [int(app_id) for app_id in global_whitelist])
        )
    ):
        # Don't bridge messages from non-whitelisted applications or from self
        return

    if not await globals.wait_until_ready():
        return

    lock = asyncio.Lock()
    async with lock:
        globals.message_lock[message.id] = lock

        await bridge_message_helper(message)


@beartype
async def bridge_message_helper(message: discord.Message):
    """Mirror a message to all of its outbound bridge targets.

    This function is called when a Message is created and sent. Requires :class:`~discord.Intents.messages` to be enabled.

    Parameters
    ----------
    message : :class:`~discord.Message`
        The message to bridge.

    Raises
    ------
    :class:`~discord.HTTPException`
        Sending a message failed.
    :class:`~discord.NotFound`
        One of the webhooks was not found.
    :class:`~discord.Forbidden`
        The authorization token for one of the webhooks is incorrect.
    ValueError
        The length of embeds was invalid, there was no token associated with one of the webhooks or ephemeral was passed with the improper webhook type or there was no state attached with one of the webhooks when giving it a view.
    """
    message_channel_id = message.channel.id
    outbound_bridges = bridges.get_outbound_bridges(message_channel_id)
    if not outbound_bridges:
        return

    logger.debug(
        "Bridging message with ID %s from channel with ID %s.",
        message.id,
        message_channel_id,
    )

    # Get all channels reachable from this one via an unbroken sequence of outbound bridges as well as their webhooks
    reachable_channels = await bridges.get_reachable_channels(
        message_channel_id,
        "outbound",
        include_webhooks=True,
    )
    if len(reachable_channels) == 0:
        logger.debug(
            "No channels are reachable from channel with ID %s.",
            message.id,
            message_channel_id,
        )
        return

    try:
        with Session.begin() as session:
            # Check whether this message is a reference to another message, i.e. if it's a reply or a forward
            message_reference = message.reference
            original_message = message
            original_message_channel = message.channel
            if message_reference:
                resolved_message_reference = message_reference.resolved
                message_reference_id = message_reference.message_id

                if isinstance(resolved_message_reference, discord.Message):
                    # Original message is cached and I can just fetch it
                    original_message = resolved_message_reference
                    original_message_channel = original_message.channel
                elif message_reference_id:
                    # Try to find the original message, if it's not resolved
                    original_message_channel = await globals.get_channel_from_id(
                        message_reference.channel_id
                    )
                    if isinstance(
                        original_message_channel,
                        (discord.TextChannel, discord.Thread),
                    ):
                        # I have access to the channel of the original message being forwarded
                        try:
                            # Try to find the original message
                            original_message = (
                                await original_message_channel.fetch_message(
                                    message_reference_id
                                )
                            )
                        except Exception:
                            pass
                    else:
                        original_message_channel = message.channel
            else:
                resolved_message_reference = None
                message_reference_id = None

            if (
                not message.message_snapshots
                or len(message.message_snapshots) == 0
                or not message_reference
            ):
                # Regular message with content (probably)
                logger.debug(
                    "Message with ID %s doesn't have snapshots, is probably not forwarded.",
                    message.id,
                )

                forwarded_message = None
                forwarded_message_channel_is_nsfw = False

                message_content = await replace_missing_emoji(message.content, session)
                message_attachments = message.attachments
                message_embeds = message.embeds
            else:
                # There is a message snapshot, so this message was forwarded
                logger.debug(
                    "Message with ID %s has snapshots, is forwarded.", message.id
                )

                forwarded_message = original_message
                original_message_channel_parent = original_message_channel
                if isinstance(original_message_channel, discord.Thread) and (
                    possible_parent := original_message_channel.parent
                ):
                    original_message_channel_parent = possible_parent
                forwarded_message_channel_is_nsfw = (
                    isinstance(
                        original_message_channel_parent,
                        discord.TextChannel
                        | discord.VoiceChannel
                        | discord.StageChannel
                        | discord.ForumChannel
                        | discord.CategoryChannel,
                    )
                    and original_message_channel_parent.nsfw
                )

                message_content = ""
                message_attachments = []
                message_embeds = []

            bridged_reply_to: dict[int, int] = {}
            replied_to_author = None
            replied_to_content = None
            reply_has_ping = False
            if message.type == discord.MessageType.reply:
                # This message is a reply to another message, so we should try to link to its match on the other side of bridges
                # bridged_reply_to will be a dict whose keys are channel IDs and whose values are the IDs of messages matching the
                # message I'm replying to in those channels
                message_is_reply = True

                if original_message.id != message.id:
                    replied_to_message = original_message
                else:
                    replied_to_message = resolved_message_reference
                if isinstance(replied_to_message, discord.Message):
                    replied_to_content = await replace_missing_emoji(
                        globals.truncate(
                            discord.utils.remove_markdown(
                                replied_to_message.clean_content
                            ),
                            50,
                        ),
                        session,
                    )
                    replied_to_author = replied_to_message.author

                    # identify if this reply "pinged" the target, to know whether to add the @ symbol UI
                    reply_has_ping = any(
                        x.id == replied_to_author.id for x in message.mentions
                    )

                # First, check whether the message replied to was itself bridged from a different channel
                select_message_map: SQLSelect[tuple[DBMessageMap]] = SQLSelect(
                    DBMessageMap
                ).where(DBMessageMap.target_message == str(message_reference_id))
                local_replied_to_message_map: DBMessageMap | None = await sql_retry(
                    lambda: session.scalars(select_message_map).first()
                )
                if isinstance(local_replied_to_message_map, DBMessageMap):
                    # So the message replied to was bridged from elsewhere
                    reply_source_channel_id = int(
                        local_replied_to_message_map.source_channel
                    )
                    source_replied_to_id = int(
                        local_replied_to_message_map.source_message
                    )
                    bridged_reply_to[reply_source_channel_id] = source_replied_to_id

                    try:
                        # Try to find the author of the original message
                        reply_source_channel = await globals.get_channel_from_id(
                            reply_source_channel_id,
                            ensure_text_or_thread=True,
                        )
                        source_replied_to = await reply_source_channel.fetch_message(
                            source_replied_to_id
                        )

                        replied_to_author = source_replied_to.author
                    except Exception:
                        pass
                else:
                    source_replied_to_id = message_reference_id

                # Now find all other bridged versions of the message we're replying to
                select_bridged_reply_to: SQLSelect[tuple[DBMessageMap]] = SQLSelect(
                    DBMessageMap
                ).where(DBMessageMap.source_message == str(source_replied_to_id))
                query_result: ScalarResult[DBMessageMap] = await sql_retry(
                    lambda: session.scalars(select_bridged_reply_to)
                )
                for message_map in query_result:
                    bridged_reply_to[int(message_map.target_channel)] = int(
                        message_map.target_message
                    )
            else:
                message_is_reply = False

            # Check who, if anyone, is pinged in the message
            people_to_ping = {m.id for m in message.mentions}
            # Remove everyone who was already successfully pinged in the message in the original channel
            message_channel = await globals.get_channel_parent(message.channel)
            people_to_ping.difference_update(
                {member.id for member in message_channel.members}
            )

            # Send a message out to each target webhook
            async_bridged_messages: list[
                Coroutine[Any, Any, list[BridgedMessage] | None]
            ] = []
            for target_id, webhook in reachable_channels.items():
                if not webhook:
                    continue

                webhook_channel = webhook.channel
                if not isinstance(webhook_channel, discord.TextChannel):
                    continue

                target_channel = await globals.get_channel_from_id(
                    target_id,
                    ensure_text_or_thread=True,
                )

                thread_splat: ThreadSplat = {}
                if target_id != webhook_channel.id:
                    # The target channel is not the same as the webhook's channel, so it should be a thread
                    if not isinstance(target_channel, discord.Thread):
                        logger.warning(
                            "Target channel for bridging (ID %s) does not match its associated webhook (ID %s).",
                            target_id,
                            webhook_channel.id,
                        )
                        continue
                    thread_splat = {"thread": target_channel}

                # Create an async version of bridging this message to gather at the end
                async_bridged_messages.append(
                    bridge_message_to_target_channel(
                        message,
                        message_content,
                        message_attachments,
                        deepcopy(message_embeds),
                        deepcopy(people_to_ping),
                        target_channel,
                        webhook,
                        webhook_channel,
                        message_is_reply,
                        replied_to_author,
                        replied_to_content,
                        bridged_reply_to.get(target_id),
                        reply_has_ping,
                        forwarded_message,
                        forwarded_message_channel_is_nsfw,
                        thread_splat,
                        session,
                    )
                )
                people_to_ping.difference_update(
                    {member.id for member in webhook_channel.members}
                )

            if len(async_bridged_messages) == 0:
                return

            # Insert references to the linked messages into the message_mappings table
            bridged_messages: list[BridgedMessage] = [
                bridged_message
                for bridged_message_list in (
                    await asyncio.gather(*async_bridged_messages)
                )
                if bridged_message_list
                for bridged_message in bridged_message_list
            ]
            source_message_id_str = str(message.id)
            source_channel_id_str = str(message_channel_id)
            await sql_retry(
                lambda: session.add_all(
                    [
                        DBMessageMap(
                            source_message=source_message_id_str,
                            source_channel=source_channel_id_str,
                            target_message=bridged_message.id,
                            target_channel=bridged_message.channel_id,
                            forward_header_message=bridged_message.forwarded_header_id,
                            target_message_order=bridged_message.message_order,
                            webhook=bridged_message.webhook_id,
                        )
                        for bridged_message in bridged_messages
                    ]
                )
            )
    except Exception as e:
        if isinstance(e, SQLError):
            logger.warning(
                "Ran into an SQL error while trying to bridge a message: %s", e
            )
        else:
            logger.error(
                "Ran into an unknown error while trying to bridge a message: %s", e
            )

        raise

    logger.debug("Message with ID %s successfully bridged.", message.id)


class BridgedMessage(NamedTuple):
    id: int
    message_order: int
    channel_id: int
    webhook_id: int | None
    forwarded_header_id: int | None


class ReplyEmbedDict(TypedDict, total=False):
    type: Literal["rich"]
    description: str
    url: NotRequired[str]
    thumbnail: NotRequired["ReplyEmbedThumbnailDict"]


class ReplyEmbedThumbnailDict(TypedDict):
    url: str
    height: int
    width: int


@beartype
async def bridge_message_to_target_channel(
    sent_message: discord.Message,
    message_content: str,
    message_attachments: list[discord.Attachment],
    message_embeds: list[discord.Embed],
    people_to_ping: set[int],
    target_channel: discord.TextChannel | discord.Thread,
    webhook: discord.Webhook,
    webhook_channel: discord.TextChannel,
    message_is_reply: bool,
    replied_to_author: discord.User | discord.Member | None,
    replied_to_content: str | None,
    bridged_reply_to: int | None,
    reply_has_ping: bool,
    forwarded_message: discord.Message | None,
    forwarded_message_channel_is_nsfw: bool,
    thread_splat: ThreadSplat,
    session: SQLSession,
) -> list[BridgedMessage] | None:
    """Bridge a message to a channel and return a list of dictionaries with information about the message bridged. Multiple dictionaries are returned in case a message has to be split into multiple ones due to message length.

    Parameters
    ----------
    sent_message : :class:`~discord.Message`
        The message being bridged.
    message_content : str
        Its contents.
    message_attachments : list[:class:`~discord.Attachment`]
        Its attachments.
    message_embeds : list[:class:`~discord.Embed`]
        Its embeds.
    people_to_ping : set[int]
        A set of IDs of people that were @-mentioned in the original message and who haven't already been pinged.
    target_channel : :class:`~discord.TextChannel` | :class:`~discord.Thread`
        The channel or thread the message is being bridged to.
    webhook : :class:`~discord.Webhook`
        The webhook that will send the message.
    webhook_channel : :class:`~discord.TextChannel`
        The channel the webhook is attached to.
    message_is_reply : bool
        Whether the message being bridged is replying to another message.
    replied_to_author : :class:`~discord.User` | :class:`~discord.Member` | None
        The author of the message the message being bridged is replying to, if it is a reply.
    replied_to_content : str | None
        The content of the message the message being bridged is replying to. Defaults to None, in which case it will be fetched from the matching message in the target channel if it can.
    bridged_reply_to : int | None
        The ID of a message the message being bridged is replying to in the target channel.
    reply_has_ping : bool
        Whether the reply is pinging the author of the original message
    forwarded_message : :class:`~discord.Message` | None
        A message being forwarded, in case it is a forward.
    forwarded_message_channel_is_nsfw : bool
        Whether the origin channel of the message being forwarded from is NSFW.
    thread_splat : ThreadSplat
        A splat with the thread this message is being bridged to, if any.
    session : :class:`~sqlalchemy.orm.Session`
        An SQLAlchemy ORM Session connecting to the database.

    Returns
    -------
    list[BridgedMessage] | None
    """
    logger.debug(
        "Bridging message with ID %s to channel with ID %s.",
        sent_message.id,
        target_channel.id,
    )

    # Lock the channel to preserve message ordering (particularly when doing message forwards)
    target_channel_id = target_channel.id
    lock = globals.channel_lock.get(target_channel_id)
    if not lock:
        lock = globals.channel_lock[target_channel_id] = asyncio.Lock()

    async with lock:
        return await _bridge_message_to_target_channel(
            sent_message,
            message_content,
            message_attachments,
            message_embeds,
            people_to_ping,
            target_channel,
            webhook,
            webhook_channel,
            message_is_reply,
            replied_to_author,
            replied_to_content,
            bridged_reply_to,
            reply_has_ping,
            forwarded_message,
            forwarded_message_channel_is_nsfw,
            thread_splat,
            session,
        )


async def _bridge_message_to_target_channel(
    sent_message: discord.Message,
    message_content: str,
    message_attachments: list[discord.Attachment],
    message_embeds: list[discord.Embed],
    people_to_ping: set[int],
    target_channel: discord.TextChannel | discord.Thread,
    webhook: discord.Webhook,
    webhook_channel: discord.TextChannel,
    message_is_reply: bool,
    replied_to_author: discord.User | discord.Member | None,
    replied_to_content: str | None,
    bridged_reply_to: int | None,
    reply_has_ping: bool,
    forwarded_message: discord.Message | None,
    forwarded_message_channel_is_nsfw: bool,
    thread_splat: ThreadSplat,
    session: SQLSession,
) -> list[BridgedMessage] | None:
    """Helper function to bridge a message to a channel."""
    # Replace Discord links in the message and embed text
    message_content = await replace_discord_links(
        message_content,
        target_channel,
        session,
    )
    for embed in message_embeds:
        embed.description = await replace_discord_links(
            embed.description,
            target_channel,
            session,
        )
        embed.title = await replace_discord_links(
            embed.title,
            target_channel,
            session,
        )

    # Try to find whether the user who sent this message is on the other side of the bridge and if so what their name and avatar would be
    bridged_member = await globals.get_channel_member(
        webhook_channel,
        sent_message.author.id,
    )
    if bridged_member:
        bridged_member_name = bridged_member.display_name
        bridged_avatar_url = bridged_member.display_avatar
        bridged_member_id = bridged_member.id
    else:
        bridged_member_name = sent_message.author.display_name
        bridged_avatar_url = sent_message.author.display_avatar
        bridged_member_id = sent_message.author.id

    if message_is_reply:
        # This message is a reply to another message
        replied_to_author_avatar = None
        replied_to_author_name = ""
        jump_url = None
        reply_error_msg = ""
        if bridged_reply_to:
            # The message being replied to is also bridged to this channel, so I'll create an embed to represent this
            try:
                message_replied_to = await target_channel.fetch_message(
                    bridged_reply_to
                )
                jump_url = message_replied_to.jump_url

                # Use the author's display name and avatar if they're in this server
                replied_to_author_name = discord.utils.escape_markdown(
                    message_replied_to.author.display_name
                )
                replied_to_author_avatar = message_replied_to.author.display_avatar

                # Try to fetch the replied to content if it's not available
                if not replied_to_content:
                    replied_to_content = await replace_missing_emoji(
                        globals.truncate(
                            discord.utils.remove_markdown(
                                message_replied_to.clean_content
                            ),
                            50,
                        ),
                        session,
                    )
            except discord.HTTPException:
                reply_error_msg = "The message being replied to could not be loaded."
        else:
            reply_error_msg = (
                "The message being replied to has not been bridged or has been deleted."
            )

        if replied_to_author is not None:
            if not replied_to_author_name:
                replied_to_author_avatar = replied_to_author.display_avatar

                replied_to_author_name = discord.utils.escape_markdown(
                    replied_to_author.name
                )
        elif replied_to_content is None:
            reply_error_msg = "This message is a reply but the message being replied to could not be loaded."

        reply_embed_dict: ReplyEmbedDict = {"type": "rich"}

        if replied_to_author_avatar:
            reply_embed_dict["thumbnail"] = {
                "url": replied_to_author_avatar.replace(size=16).url,
                "height": 18,
                "width": 18,
            }

        if replied_to_author_name:
            if reply_has_ping:
                # Discord represents ping "ON" vs "OFF" replies with an @ symbol before the reply author name
                # copy this behavior here
                replied_to_author_name = f"@{replied_to_author_name}"
            replied_to_author_name = " " + replied_to_author_name

        if jump_url:
            reply_embed_dict["url"] = jump_url
            reply_symbol = f"[↪]({jump_url})"
        else:
            reply_symbol = "↪"

        if replied_to_content:
            replied_to_content = "  " + replied_to_content
        else:
            replied_to_content = ""
            # TODO: deal with the fact that forwarded messages don't have contents
            if jump_url:
                reply_error_msg = (
                    "Couldn't load contents of the message this message is replying to."
                )

        if reply_error_msg:
            reply_error_msg = f"\n\n-# {reply_error_msg}"

        reply_embed_dict["description"] = (
            f"**{reply_symbol}{replied_to_author_name}**{replied_to_content}{reply_error_msg}"
        )

        reply_embed = [discord.Embed.from_dict(reply_embed_dict)]
    else:
        reply_embed = []

    attachments = await asyncio.gather(
        *[
            attachment.to_file(spoiler=attachment.is_spoiler())
            for attachment in message_attachments
        ]
    )

    target_channel_id = target_channel.id
    webhook_id = webhook.id

    try:
        if not forwarded_message:
            # Message is not a forward
            sent_message_ids: list[int] = []
            sending_initial_message = True
            while len(message_content) > 0 or sending_initial_message:
                # Message could be too long, split it up
                # TODO: handle split emoji/words/channels/mentions/etc
                sending_initial_message = False
                truncated_message = message_content[:2000]
                message_content = message_content[2000:]
                sent_message = await webhook.send(
                    content=truncated_message,
                    allowed_mentions=discord.AllowedMentions(
                        users=[discord.Object(id=id) for id in people_to_ping],
                        roles=False,
                        everyone=False,
                    ),
                    avatar_url=bridged_avatar_url,
                    username=bridged_member_name,
                    embeds=(
                        list(message_embeds + reply_embed)
                        if len(message_content) == 0
                        else []  # Only attach embeds on the last message
                    ),
                    files=(
                        attachments
                        if len(message_content) == 0
                        else []  # Only attach files on the last message
                    ),  # TODO: might throw HHTPException if too large?
                    wait=True,
                    **thread_splat,
                )
                sent_message_ids.append(sent_message.id)
                people_to_ping = set()
            return [
                BridgedMessage(
                    id=message_id,
                    message_order=idx,
                    channel_id=target_channel_id,
                    webhook_id=webhook_id,
                    forwarded_header_id=None,
                )
                for idx, message_id in enumerate(sent_message_ids)
            ]

        # Message is a forward so I'll send a short message saying who sent it then forward it myself
        target_channel_parent = await globals.get_channel_parent(target_channel)
        if not target_channel_parent.nsfw and forwarded_message_channel_is_nsfw:
            # Messages can't be forwarded from NSFW channels to SFW channels
            sent_message = await target_channel.send(
                allowed_mentions=discord.AllowedMentions(
                    users=False,
                    roles=False,
                    everyone=False,
                ),
                content=f"> -# <@{bridged_member_id}> forwarded a message from an NSFW channel across the bridge but this channel is SFW; forwarding failed.",
            )

            return [
                BridgedMessage(
                    id=sent_message.id,
                    message_order=0,
                    channel_id=sent_message.channel.id,
                    webhook_id=sent_message.webhook_id,
                    forwarded_header_id=None,
                )
            ]

        # Either the target channel is NSFW or the source isn't, so the forwarding can work fine
        async def bridge_forwarded_message():
            forward_header = await target_channel.send(
                allowed_mentions=discord.AllowedMentions(
                    users=False,
                    roles=False,
                    everyone=False,
                ),
                content=f"> -# The following message was originally forwarded by <@{bridged_member_id}>.",
            )
            bridged_forward = await forwarded_message.forward(target_channel)
            return BridgedMessage(
                id=bridged_forward.id,
                message_order=0,
                channel_id=bridged_forward.channel.id,
                webhook_id=bridged_forward.webhook_id,
                forwarded_header_id=forward_header.id,
            )

        return [await bridge_forwarded_message()]
    except discord.NotFound:
        # Webhook is gone, delete this bridge
        logger.warning(
            "Webhook in %s:%s (ID: %s) not found, demolishing bridges to this channel and its threads.",
            target_channel.guild.name,
            target_channel.name,
            target_channel.id,
        )

        try:
            await bridges.demolish_bridges(
                target_channel=target_channel,
                session=session,
            )
        except Exception as e:
            logger.error(
                "Exception occurred when trying to demolish an invalid bridge after bridging a message: %s",
                e,
            )
            raise
        return None


@globals.client.event
async def on_raw_message_edit(payload: discord.RawMessageUpdateEvent):
    """This function is called when a message is edited. Unlike `on_message_edit()`, this is called regardless of the state of the internal message cache.

    Parameters
    ----------
    payload : :class:`~discord.RawMessageUpdateEvent`
        The raw event payload data.

    Raises
    ------
    :class:`~discord.HTTPException`
        Editing a message failed.
    :class:`~discord.Forbidden`
        Tried to edit a message that is not yours.
    ValueError
        The length of embeds was invalid, there was no token associated with a webhook or a webhook had no state.
    """
    if not (updated_message_content := payload.data.get("content")):
        # Not a content edit
        return

    if not await globals.wait_until_ready():
        return

    if not bridges.get_outbound_bridges(payload.channel_id):
        return

    lock = globals.message_lock.get(payload.message_id)
    if not lock:
        lock = asyncio.Lock()
        globals.message_lock[payload.message_id] = lock

    async with lock:
        await edit_message_helper(
            message_content=updated_message_content,
            embeds=[
                discord.Embed.from_dict(embed) for embed in payload.data.get("embeds")
            ],
            message_id=payload.message_id,
            channel_id=payload.channel_id,
            message_is_reply=(
                int(payload.data.get("type")) == discord.MessageType.reply.value
            ),
        )


@beartype
async def edit_message_helper(
    *,
    message_content: str,
    embeds: list[discord.Embed],
    message_id: int,
    channel_id: int,
    message_is_reply: bool,
):
    """Edit bridged versions of a message, if possible.

    Parameters
    ----------
    message_content : str
        The updated contents of the message.
    embeds : list[:class:`~discord.Embed`]
        The updated embeds of the message.
    message_id : int
        The message ID.
    channel_id : int
        The ID of the channel the message being edited is in.
    message_is_reply : bool
        Whether the message being edited is a reply.

    Raises
    ------
    :class:`~discord.HTTPException`
        Editing a message failed.
    :class:`~discord.Forbidden`
        Tried to edit a message that is not the Bridge's.
    ValueError
        The length of embeds was invalid, there was no token associated with a webhook or a webhook had no state.
    """
    logger.debug("Bridging edit to message with ID %s.", message_id)

    # Get all channels reachable from this one via an unbroken sequence of outbound bridges as well as their webhooks
    reachable_channels = await bridges.get_reachable_channels(
        channel_id,
        "outbound",
        include_webhooks=True,
    )

    # Find all messages matching this one
    try:
        async_message_edits: list[Coroutine[Any, Any, None]] = []
        with Session() as session:
            # Ensure that the message has emoji I have access to
            message_content = await replace_missing_emoji(message_content, session)

            for bridged_channel_id, webhook in reachable_channels.items():
                # Iterate through the target channels and edit the bridged messages
                bridged_channel = await globals.get_channel_from_id(bridged_channel_id)
                if not isinstance(
                    bridged_channel,
                    (discord.TextChannel, discord.Thread),
                ):
                    continue

                thread_splat: ThreadSplat = {}
                if isinstance(bridged_channel, discord.Thread):
                    if not isinstance(bridged_channel.parent, discord.TextChannel):
                        continue
                    thread_splat = {"thread": bridged_channel}

                target_channel = webhook.channel
                channel_specific_message_content = message_content
                channel_specific_embeds = deepcopy(embeds)
                if isinstance(target_channel, discord.TextChannel):
                    # Replace Discord links in the message and embed text
                    channel_specific_message_content = await replace_discord_links(
                        channel_specific_message_content,
                        target_channel,
                        session,
                    )
                    for embed in channel_specific_embeds:
                        embed.description = await replace_discord_links(
                            embed.description,
                            target_channel,
                            session,
                        )
                        embed.title = await replace_discord_links(
                            embed.title,
                            target_channel,
                            session,
                        )

                # Find all bridged messages associated with this one (there might be multiple if the original message was split due to length)
                select_message_map: SQLSelect[tuple[DBMessageMap]] = (
                    SQLSelect(DBMessageMap)
                    .where(
                        sql_and(
                            DBMessageMap.source_message == message_id,
                            DBMessageMap.target_channel == str(bridged_channel_id),
                        )
                    )
                    .order_by(DBMessageMap.target_message_order)
                )
                bridged_messages: ScalarResult[DBMessageMap] = await sql_retry(
                    lambda: session.scalars(select_message_map)
                )

                for message_row in bridged_messages:
                    if not message_row.webhook:
                        break

                    # The webhook returned by the call to get_reachable_channels() may not be the same as the one used to post the message
                    if (message_webhook_id := int(message_row.webhook)) != webhook.id:
                        try:
                            webhook = await globals.client.fetch_webhook(
                                message_webhook_id
                            )
                        except Exception:
                            break

                    if len(channel_specific_message_content) > 0:
                        truncated_content = channel_specific_message_content[:2000]
                        channel_specific_message_content = (
                            channel_specific_message_content[2000:]
                        )
                    else:
                        truncated_content = "-# (The original message was longer than 2000 characters but has been edited to be shorter.)"

                    try:

                        async def edit_message(
                            message_row: DBMessageMap,
                            channel_specific_embeds: list[discord.Embed],
                            bridged_channel: discord.TextChannel | discord.Thread,
                            content: str,
                            webhook: discord.Webhook,
                            thread_splat: ThreadSplat,
                            attach_embeds: bool,
                        ):
                            try:
                                bridged_message_id = int(message_row.target_message)
                                if message_is_reply and attach_embeds:
                                    # The message being edited is a reply, I need to keep its embed
                                    bridged_message_embeds = (
                                        await bridged_channel.fetch_message(
                                            bridged_message_id
                                        )
                                    ).embeds
                                    if len(bridged_message_embeds) > 0:
                                        reply_embed = bridged_message_embeds[-1]
                                        channel_specific_embeds += [reply_embed]
                                await webhook.edit_message(
                                    message_id=bridged_message_id,
                                    content=content,
                                    embeds=(
                                        channel_specific_embeds
                                        if attach_embeds
                                        else []  # Only attach embeds on the last message
                                    ),
                                    **thread_splat,
                                )
                            except discord.NotFound:
                                # Webhook is gone, delete this bridge
                                logger.warning(
                                    "Webhook in %s:%s (ID: %s) not found, demolishing bridges to this channel and its threads.",
                                    bridged_channel.guild.name,
                                    bridged_channel.name,
                                    bridged_channel.id,
                                )
                                try:
                                    await bridges.demolish_bridges(
                                        target_channel=bridged_channel,
                                        session=session,
                                    )
                                except Exception as e:
                                    logger.error(
                                        "Exception occurred when trying to demolish an invalid bridge after bridging a message edit: %s",
                                        e,
                                    )

                        async_message_edits.append(
                            edit_message(
                                message_row,
                                channel_specific_embeds,
                                bridged_channel,
                                truncated_content,
                                webhook,
                                thread_splat,
                                len(channel_specific_message_content) == 0,
                            )
                        )
                    except discord.HTTPException as e:
                        logger.warning(
                            "Ran into a Discord exception while trying to edit a message across a bridge:\n"
                            + str(e)
                        )

            await asyncio.gather(*async_message_edits)
    except Exception as e:
        if isinstance(e, SQLError):
            logger.warning(
                "Ran into an SQL error while trying to edit a message: %s", e
            )
        else:
            logger.error(
                "Ran into an unknown error while trying to edit a message: %s", e
            )

        raise

    logger.debug("Successfully bridged edit to message with ID %s.", message_id)


@overload
async def replace_missing_emoji(
    message_content: str,
    session: SQLSession,
) -> str: ...


@overload
async def replace_missing_emoji(
    message_content: str,
    session: SQLSession | None = None,
) -> str: ...


@sql_command
@beartype
async def replace_missing_emoji(
    message_content: str,
    session: SQLSession,
) -> str:
    """Return a version of the contents of a message that replaces any instances of an emoji that the bot can't find with matching ones, if possible.

    Parameters
    ----------
    message_content : str
        The content of the message to process.
    session : :class:`~sqlalchemy.orm.Session` | None, optional
        An SQLAlchemy ORM Session connecting to the database. Defaults to None, in which case a new one will be created.

    Returns
    -------
    str

    Raises
    ------
    :class:`~discord.HTTPResponseError`
        HTTP request to fetch image returned a status other than 200.
    :class:`~discord.InvalidURL`
        URL generated from emoji was not valid.
    :class:`~discord.RuntimeError`
        Session connection failed.
    :class:`~discord.ServerTimeoutError`
        Connection to server timed out.
    """
    if not globals.emoji_server:
        # If we don't have an emoji server to store our own versions of emoji in then there's nothing we can do
        return message_content

    message_emoji: set[tuple[str, str]] = set(
        re.findall(r"<(a?:[^:]+):(\d+)>", message_content)
    )
    if len(message_emoji) == 0:
        # Message has no emoji
        return message_content

    emoji_to_replace: dict[str, str] = {}
    for emoji_name, emoji_id_str in message_emoji:
        emoji_id = int(emoji_id_str)
        emoji = globals.client.get_emoji(emoji_id)
        if emoji and emoji.is_usable():
            # I already have access to this emoji so it's fine
            continue

        try:
            await emoji_hash_map.map.ensure_hash_map(
                emoji_id=emoji_id,
                emoji_name=emoji_name,
                session=session,
            )
        except Exception as e:
            logger.error(
                "An error occurred when calling ensure_hash_map() from replace_missing_emoji(): %s",
                e,
            )
            continue

        if emoji := emoji_hash_map.map.get_accessible_emoji(emoji_id, skip_self=True):
            # I don't have access to this emoji but I have a matching one in my emoji mappings
            emoji_to_replace[f"<{emoji_name}:{emoji_id_str}>"] = str(emoji)
            continue

        try:
            emoji = await emoji_hash_map.map.copy_emoji_into_server(
                emoji_to_copy_id=emoji_id_str,
                emoji_to_copy_name=emoji_name,
                session=session,
            )
            if emoji:
                emoji_to_replace[f"<{emoji_name}:{emoji_id_str}>"] = str(emoji)
        except Exception:
            pass

    for missing_emoji_str, new_emoji_str in emoji_to_replace.items():
        message_content = message_content.replace(missing_emoji_str, new_emoji_str)
    return message_content


@overload
async def replace_discord_links(
    content: None,
    channel: discord.TextChannel | discord.Thread,
    session: SQLSession,
) -> None: ...


@overload
async def replace_discord_links(
    content: str,
    channel: discord.TextChannel | discord.Thread,
    session: SQLSession,
) -> str: ...


@beartype
async def replace_discord_links(
    content: str | None,
    channel: discord.TextChannel | discord.Thread,
    session: SQLSession,
) -> str | None:
    """Return a version of the contents of a string that replaces any links to other messages within the same channel or parent channel to appropriately bridged ones.

    Parameters
    ----------
    content : str | None
        The string to process. If set to None, this function returns None.
    channel : :class:`~discord.TextChannel` | :class:`~discord.Thread`
        The channel this message is being processed for.
    session : :class:`~sqlalchemy.orm.Session`
        An SQLAlchemy ORM Session connecting to the database.

    Returns
    -------
    str | None

    Raises
    ------
    :class:`~discord.RuntimeError`
        Session connection failed.
    :class:`~discord.ServerTimeoutError`
        Connection to server timed out.
    """
    if content is None:
        return None

    message_links: set[tuple[str, str, str, str]] = set(
        re.findall(r"discord(app)?.com/channels/(\d+|@me)/(\d+)/(\d+)", content)
    )
    if len(message_links) == 0:
        # No links to replace
        return content

    logger.debug(
        "Replacing discord links when bridging message into channel with ID %s.",
        channel.id,
    )
    guild_id = channel.guild.id

    # Get all reachable channel IDs from the current channel
    channel_id = channel.id
    channel_ids_to_check = {str(channel_id)}
    bridged_channel_ids: set[int] = set().union(
        await bridges.get_reachable_channels(channel_id, "outbound"),
        await bridges.get_reachable_channels(channel_id, "inbound"),
    )

    # If the current channel is actually a thread, get reachable channel IDs from its parent
    parent_channel = await globals.get_channel_parent(channel)
    if isinstance(channel, discord.Thread):
        parent_channel_id = parent_channel.id
        channel_ids_to_check.add(str(parent_channel_id))
        bridged_channel_ids = bridged_channel_ids.union(
            await bridges.get_reachable_channels(parent_channel_id, "outbound"),
            await bridges.get_reachable_channels(parent_channel_id, "inbound"),
        )

    # Get the channel IDs of all threads of the channel
    for thread in parent_channel.threads:
        thread_id = thread.id
        if thread_id == channel_id:
            continue

        channel_ids_to_check.add(str(thread_id))
        bridged_channel_ids = bridged_channel_ids.union(
            await bridges.get_reachable_channels(thread_id, "outbound"),
            await bridges.get_reachable_channels(thread_id, "inbound"),
        )

    # Now try to find equivalent links if the messages being linked to are bridged
    for _, link_guild_id, link_channel_id, link_message_id in message_links:
        if int(link_channel_id) not in bridged_channel_ids:
            continue

        # The message being linked is from a channel that is bridged to the current channel
        select_message_map: SQLSelect[tuple[DBMessageMap]] = SQLSelect(
            DBMessageMap
        ).where(
            sql_or(
                sql_and(
                    DBMessageMap.source_message == link_message_id,
                    DBMessageMap.target_channel.in_(channel_ids_to_check),
                ),
                sql_and(
                    DBMessageMap.target_message == link_message_id,
                    DBMessageMap.source_channel.in_(channel_ids_to_check),
                ),
            )
        )
        bridged_messages: ScalarResult[DBMessageMap] = await sql_retry(
            lambda: session.scalars(select_message_map)
        )
        for message_row in bridged_messages:
            if message_row.source_message == link_message_id:
                content = content.replace(
                    f"{link_guild_id}/{link_channel_id}/{link_message_id}",
                    f"{guild_id}/{message_row.target_channel}/{message_row.target_message}",
                )
            else:
                content = content.replace(
                    f"{link_guild_id}/{link_channel_id}/{link_message_id}",
                    f"{guild_id}/{message_row.source_channel}/{message_row.source_message}",
                )

            break

    return content


@globals.client.event
async def on_raw_message_delete(payload: discord.RawMessageDeleteEvent):
    """This function is called when a message is deleted. Unlike `on_message_delete()`, this is called regardless of the message being in the internal message cache or not.

    Parameters
    ----------
    payload : :class:`~discord.RawMessageDeleteEvent`
        The raw event payload data.

    Raises
    ------
    :class:`~discord.HTTPException`
        Deleting a message failed.
    :class:`~discord.Forbidden`
        Tried to delete a message that is not yours.
    ValueError
        A webhook does not have a token associated with it.
    """
    if not await globals.wait_until_ready():
        return

    if not bridges.get_outbound_bridges(payload.channel_id):
        return

    lock = globals.message_lock.get(payload.message_id)
    if not lock:
        lock = asyncio.Lock()
        globals.message_lock[payload.message_id] = lock

    async with lock:
        await delete_message_helper(payload.message_id, payload.channel_id)

    del globals.message_lock[payload.message_id]


@beartype
async def delete_message_helper(message_id: int, channel_id: int):
    """Delete bridged versions of a message, if possible.

    Parameters
    ----------
    message_id : int
        The message ID.
    channel_id : int
        The ID of the channel the message being deleted is in.

    Raises
    ------
    :class:`~discord.HTTPException`
        Deleting a message failed.
    :class:`~discord.Forbidden`
        Tried to delete a message that is not yours.
    ValueError
        A webhook does not have a token associated with it.
    """
    logger.debug("Bridging deletion of message with ID %s.", message_id)

    # Get all channels reachable from this one via an unbroken sequence of outbound bridges as well as their webhooks
    reachable_channels = await bridges.get_reachable_channels(
        channel_id,
        "outbound",
        include_webhooks=True,
    )

    # Find all messages matching this one
    try:
        async_message_deletes: list[Coroutine[Any, Any, None]] = []
        with Session.begin() as session:
            select_message_map: SQLSelect[tuple[DBMessageMap]] = SQLSelect(
                DBMessageMap
            ).where(DBMessageMap.source_message == message_id)
            bridged_messages: ScalarResult[DBMessageMap] = await sql_retry(
                lambda: session.scalars(select_message_map)
            )
            for message_row in bridged_messages:
                target_channel_id = int(message_row.target_channel)
                if target_channel_id not in reachable_channels:
                    continue

                bridged_channel = await globals.get_channel_from_id(target_channel_id)
                if not isinstance(
                    bridged_channel,
                    (discord.TextChannel, discord.Thread),
                ):
                    continue

                thread_splat: ThreadSplat = {}
                if isinstance(bridged_channel, discord.Thread):
                    if not isinstance(bridged_channel.parent, discord.TextChannel):
                        continue
                    thread_splat = {"thread": bridged_channel}

                try:

                    async def delete_message(
                        message_row: DBMessageMap,
                        target_channel_id: int,
                        thread_splat: ThreadSplat,
                        bridged_channel: discord.TextChannel | discord.Thread,
                    ):
                        if message_row.webhook:
                            # The webhook returned by the call to get_reachable_channels() may not be the same as the one used to post the message
                            message_webhook_id = int(message_row.webhook)
                            if (
                                message_webhook_id
                                == reachable_channels[target_channel_id].id
                            ):
                                webhook = reachable_channels[target_channel_id]
                            else:
                                try:
                                    webhook = await globals.client.fetch_webhook(
                                        message_webhook_id
                                    )
                                except Exception:
                                    return

                            try:
                                await webhook.delete_message(
                                    int(message_row.target_message),
                                    **thread_splat,
                                )
                            except discord.NotFound:
                                # Webhook is gone, delete this bridge
                                logger.warning(
                                    "Webhook in %s:%s (ID: %s) not found, demolishing bridges to this channel and its threads.",
                                    bridged_channel.guild.name,
                                    bridged_channel.name,
                                    bridged_channel.id,
                                )
                                try:
                                    await bridges.demolish_bridges(
                                        target_channel=bridged_channel,
                                        session=session,
                                    )
                                except Exception as e:
                                    if not isinstance(e, discord.HTTPException):
                                        logger.error(
                                            "Exception occurred when trying to demolish an invalid bridge after bridging a message deletion: %s",
                                            e,
                                        )
                                    raise
                        elif message_row.forward_header_message:
                            # If the message doesn't have a webhook, it's forwarded
                            partial_target_channel = (
                                globals.client.get_partial_messageable(
                                    target_channel_id
                                )
                            )
                            await partial_target_channel.get_partial_message(
                                int(message_row.target_message)
                            ).delete()
                            await partial_target_channel.get_partial_message(
                                int(message_row.forward_header_message)
                            ).delete()
                        else:
                            # This should never happen
                            return

                    async_message_deletes.append(
                        delete_message(
                            message_row,
                            target_channel_id,
                            thread_splat,
                            bridged_channel,
                        )
                    )
                except discord.HTTPException as e:
                    logger.warning(
                        "Ran into a Discord exception while trying to delete a message across a bridge: %s",
                        e,
                    )

            # If the message was bridged, delete its row
            # If it was a source of bridged messages, delete all rows of its bridged versions
            await sql_retry(
                lambda: session.execute(
                    SQLDelete(DBMessageMap).where(
                        sql_or(
                            DBMessageMap.source_message == str(message_id),
                            DBMessageMap.target_message == str(message_id),
                        )
                    )
                )
            )
    except Exception as e:
        if isinstance(e, SQLError):
            logger.warning(
                "Ran into an SQL error while trying to delete a message: %s", e
            )
        else:
            logger.error(
                "Ran into an unknown error while trying to delete a message: %s", e
            )

        raise

    await asyncio.gather(*async_message_deletes)

    logger.debug("Successfully bridged deletion of message with ID %s.", message_id)


@globals.client.event
async def on_raw_reaction_add(payload: discord.RawReactionActionEvent):
    """This function is called when a message has a reaction added. Unlike `on_reaction_add()`, this is called regardless of the state of the internal message cache.

    Parameters
    ----------
    payload : :class:`~discord.RawReactionActionEvent`
        The raw event payload data.

    Raises
    ------
    :class:`~discord.HTTPResponseError`
        HTTP request to fetch image returned a status other than 200.
    :class:`~discord.InvalidURL`
        URL generated from emoji was not valid.
    :class:`~discord.RuntimeError`
        Session connection failed.
    :class:`~discord.ServerTimeoutError`
        Connection to server timed out.
    """
    if not await globals.wait_until_ready():
        return

    if not globals.client.user or payload.user_id == globals.client.user.id:
        # Don't bridge my own reaction
        return

    if not bridges.get_outbound_bridges(payload.channel_id):
        # Only bridge reactions across outbound bridges
        return

    await bridge_reaction_add(
        message_id=payload.message_id,
        channel_id=payload.channel_id,
        emoji=payload.emoji,
    )


async def bridge_reaction_add(
    *,
    message_id: int,
    channel_id: int,
    emoji: discord.PartialEmoji,
):
    """Bridge reactions added to a message, if possible.

    Parameters
    ----------
    message_id : int
        The ID of the message being reacted to.
    channel_id : int
        The ID of the channel the message is in.
    emoji : :class:`~discord.PartialEmoji`
        The emoji being added to the message.

    Raises
    ------
    :class:`~discord.HTTPResponseError`
        HTTP request to fetch image returned a status other than 200.
    :class:`~discord.InvalidURL`
        URL generated from emoji was not valid.
    :class:`~discord.RuntimeError`
        Session connection failed.
    :class:`~discord.ServerTimeoutError`
        Connection to server timed out.
    """
    logger.debug(
        "Bridging reaction add of %s to message with ID %s.",
        emoji,
        message_id,
    )

    # Choose a "fallback emoji" to use in case I don't have access to the one being reacted and the message across the bridge doesn't already have it
    fallback_emoji: discord.Emoji | str | None
    if emoji.is_custom_emoji() and (emoji_id := emoji.id):
        # is_custom_emoji() guarantees that emoji.id is not None
        # Custom emoji, I need to check whether it exists and is available to me
        # I'll add this to my hash map if it's not there already
        try:
            await emoji_hash_map.map.ensure_hash_map(emoji=emoji)
        except Exception as e:
            logger.error(
                "An error occurred when calling ensure_hash_map() from on_raw_reaction_add(): %s",
                e,
            )
            raise

        emoji_id_str = str(emoji_id)

        fallback_emoji = globals.client.get_emoji(emoji_id)
        if not fallback_emoji or not fallback_emoji.is_usable():
            # Couldn't find the reactji, will try to see if I've got it mapped locally
            fallback_emoji = emoji_hash_map.map.get_accessible_emoji(
                emoji_id, skip_self=True
            )

        if not fallback_emoji:
            # I don't have the emoji mapped locally, I'll add it to my server and update my map
            try:
                fallback_emoji = await emoji_hash_map.map.copy_emoji_into_server(
                    emoji_to_copy=emoji
                )
            except Exception:
                fallback_emoji = None
    else:
        # It's a standard emoji, it's fine
        fallback_emoji = emoji.name
        emoji_id_str = fallback_emoji

    # Get the IDs of all emoji that match the current one
<<<<<<< HEAD
    equivalent_emoji_ids = emoji_hash_map.map.get_matches(
        payload.emoji,
        return_str=True,
    )
=======
    equivalent_emoji_ids = emoji_hash_map.map.get_matches(emoji, return_str=True)
>>>>>>> 9dd53c8f
    if not equivalent_emoji_ids:
        equivalent_emoji_ids = frozenset(str(emoji.id))

    # Now find the list of channels that can validly be reached via outbound chains from this channel
    reachable_channel_ids = await bridges.get_reachable_channels(
<<<<<<< HEAD
        payload.channel_id,
=======
        channel_id,
>>>>>>> 9dd53c8f
        "outbound",
    )

    # Find and react to all messages matching this one
    try:
        # Create a function to add reactions to messages asynchronously and gather them all at the end
        source_message_id_str = str(message_id)
        source_channel_id_str = str(channel_id)
        async_add_reactions: list[Coroutine[Any, Any, DBReactionMap | None]] = []

        async def add_reaction_helper(
            bridged_channel: discord.TextChannel | discord.Thread,
            target_message_id: int,
        ):
            bridged_message = await bridged_channel.fetch_message(target_message_id)

            # I'll try to check whether there are already reactions in the target message matching mine
            existing_matching_emoji = None
            if fallback_emoji:
                existing_matching_emoji = next(
                    (
                        reaction.emoji
                        for reaction in bridged_message.reactions
                        if reaction.emoji == fallback_emoji
                    ),
                    None,
                )
            if not existing_matching_emoji:
                existing_matching_emoji = next(
                    (
                        emoji
                        for reaction in bridged_message.reactions
                        if (
                            (emoji := reaction.emoji)
                            and (
                                (
                                    not (is_str := isinstance(emoji, str))
                                    and (
                                        emoji.name in equivalent_emoji_ids
                                        or str(emoji.id) in equivalent_emoji_ids
                                    )
                                )
                                or (is_str and emoji in equivalent_emoji_ids)
                            )
                        )
                    ),
                    None,
                )

            if existing_matching_emoji:
                bridged_emoji = existing_matching_emoji
            elif fallback_emoji:
                bridged_emoji = fallback_emoji
            else:
                return None

            await bridged_message.add_reaction(bridged_emoji)

            # I'll return a reaction map to insert into the reaction map table
            if isinstance(bridged_emoji, str):
                bridged_emoji_id = None
                bridged_emoji_name = bridged_emoji
            else:
                bridged_emoji_id = str(bridged_emoji.id) if bridged_emoji.id else None
                bridged_emoji_name = bridged_emoji.name
                if bridged_emoji.animated:
                    bridged_emoji_name = f"a:{bridged_emoji_name}"

            return DBReactionMap(
                source_emoji=emoji_id_str,
                source_message=source_message_id_str,
                source_channel=source_channel_id_str,
                target_message=str(target_message_id),
                target_channel=str(bridged_channel.id),
                target_emoji_id=bridged_emoji_id,
                target_emoji_name=bridged_emoji_name,
            )

        with Session.begin() as session:
            # Let me check whether I've already reacted to bridged messages in some of these channels
            select_reaction_map: SQLSelect[tuple[DBReactionMap]] = SQLSelect(
                DBReactionMap
            ).where(
                DBReactionMap.source_message == source_message_id_str,
                DBReactionMap.source_emoji == emoji_id_str,
            )
            already_bridged_reactions: ScalarResult[DBReactionMap] = await sql_retry(
                lambda: session.scalars(select_reaction_map)
            )
            already_bridged_reaction_channels = {
                int(bridged_reaction.target_channel)
                for bridged_reaction in already_bridged_reactions
            }

            reachable_channel_ids = (
                reachable_channel_ids - already_bridged_reaction_channels
            )
            if len(reachable_channel_ids) == 0:
                # I've already bridged this reaction to all reachable channels
                return

            # First, check whether this message is bridged, in which case I need to find its source
            select_message_map: SQLSelect[tuple[DBMessageMap]] = SQLSelect(
                DBMessageMap
            ).where(
                DBMessageMap.target_message == source_message_id_str,
            )
            source_message_map: DBMessageMap | None = await sql_retry(
                lambda: session.scalars(select_message_map).first()
            )
            if isinstance(source_message_map, DBMessageMap):
                # This message was bridged, so find the original one, react to it, and then find any other bridged messages from it
                try:
                    source_channel = await globals.get_channel_from_id(
                        int(source_message_map.source_channel),
                        ensure_text_or_thread=True,
                    )
                except ChannelTypeError:
                    return

                source_channel_id = source_channel.id
                source_message_id = int(source_message_map.source_message)
                if source_channel_id in reachable_channel_ids:
                    try:
                        async_add_reactions.append(
                            add_reaction_helper(source_channel, source_message_id)
                        )
                    except discord.HTTPException as e:
                        logger.warning(
                            "Ran into a Discord exception while trying to add a reaction across a bridge: %s",
                            e,
                        )
                    except Exception as e:
                        logger.error(
                            "Ran into an unknown error while trying to add a reaction across a bridge: %s",
                            e,
                        )
                        raise
            else:
                # This message is (or might be) the source
                source_message_id = message_id
                source_channel_id = channel_id

            if not bridges.get_outbound_bridges(source_channel_id):
                if len(async_add_reactions) > 0:
                    reaction_added = await async_add_reactions[0]
                    await sql_retry(lambda: session.add(reaction_added))
                return

            # Bridge reactions to the last bridged message of a group of split bridged messages
            max_message_subq = (
                SQLSelect(
                    DBMessageMap.target_channel,
                    DBMessageMap.source_message,
                    func.max(DBMessageMap.target_message_order).label("max_order"),
                )
                .where(DBMessageMap.source_message == str(source_message_id))
                .group_by(DBMessageMap.target_channel, DBMessageMap.source_message)
                .subquery()
            )
            select_message_map: SQLSelect[tuple[DBMessageMap]] = (
                SQLSelect(DBMessageMap)
                .where(DBMessageMap.source_message == str(source_message_id))
                .join(
                    max_message_subq,
                    sql_and(
                        DBMessageMap.target_channel
                        == max_message_subq.c.target_channel,
                        DBMessageMap.target_message_order
                        == max_message_subq.c.max_order,
                        DBMessageMap.source_message
                        == max_message_subq.c.source_message,
                    ),
                )
            )
            bridged_messages_query_result: ScalarResult[DBMessageMap] = await sql_retry(
                lambda: session.scalars(select_message_map)
            )
            for message_row in bridged_messages_query_result:
                target_channel_id = int(message_row.target_channel)
                if target_channel_id not in reachable_channel_ids:
                    continue

                bridged_channel = await globals.get_channel_from_id(target_channel_id)
                if not isinstance(
                    bridged_channel,
                    (discord.TextChannel, discord.Thread),
                ):
                    continue

                try:
                    async_add_reactions.append(
                        add_reaction_helper(
                            bridged_channel, int(message_row.target_message)
                        )
                    )
                except discord.HTTPException as e:
                    logger.warning(
                        "Ran into a Discord exception while trying to add a reaction across a bridge: %s",
                        e,
                    )
                except Exception as e:
                    logger.error(
                        "Ran into an unknown error while trying to add a reaction across a bridge: %s",
                        e,
                    )
                    return

            reactions_added = await asyncio.gather(*async_add_reactions)
            await sql_retry(lambda: session.add_all([r for r in reactions_added if r]))
    except Exception as e:
        if isinstance(e, SQLError):
            logger.warning(
                "Ran into an SQL error while trying to add a reaction to a message: %s",
                e,
            )
        else:
            logger.error(
                "Ran into an unknown error while trying to add a reaction to a message: %s",
                e,
            )

        return

    logger.debug("Reaction bridged.")


@globals.client.event
async def on_raw_reaction_remove(payload: discord.RawReactionActionEvent):
    """This function is called when a message has a reaction removed. Unlike `on_reaction_remove()`, this is called regardless of the state of the internal message cache.

    Parameters
    ----------
    payload : :class:`~discord.RawReactionActionEvent`
        The raw event payload data.
    """
    if not await globals.wait_until_ready():
        return

    if not globals.client.user:
        return

    if (client_user_id := globals.client.user.id) == payload.user_id:
        # Don't bridge my own reactions
        return

    if not bridges.get_outbound_bridges(channel_id := payload.channel_id):
        # Only remove reactions across outbound bridges
        return

    try:
        channel = await globals.get_channel_from_id(
            channel_id,
            ensure_text_or_thread=True,
        )
    except ChannelTypeError:
        # This really shouldn't happen
        logger.error(
            "Channel with ID %s is registered to bot's bridged channels but isn't a text channel nor a thread off one.",
            channel_id,
        )
        return

    # I will try to see if this emoji still has other reactions in it and, if so, stop doing this as I don't care anymore
    message_id = payload.message_id
    message = await channel.fetch_message(message_id)

    emoji = payload.emoji
    reactions_with_emoji = {
        reaction
        for reaction in message.reactions
        if reaction.emoji == emoji.name or reaction.emoji == emoji
    }
    for reaction in reactions_with_emoji:
        async for user in reaction.users():
            if user.id != client_user_id:
                # There is at least one user who reacted to this message other than me, so I don't need to do anything
                return

    await bridge_reaction_remove(
        message_id=message_id,
        emoji=emoji,
    )


async def bridge_reaction_remove(
    *,
    message_id: int,
    emoji: discord.PartialEmoji,
):
    """Bridge reaction removal.

    Parameters
    ----------
    message_id : int
        The ID of the message a reaction is being removed from.
    emoji : :class:`~discord.PartialEmoji`
        The emoji being removed.
    """
    logger.debug(
        "Bridging reaction removal of %s from message with ID %s.",
        emoji,
        message_id,
    )

    # If I'm here, there are no remaining reactions of this kind on this message except perhaps for my own
    await unreact(message_id=message_id, emoji_to_remove=emoji)

    logger.debug(
        "Successfully bridged reaction removal of %s from message with ID %s.",
        emoji,
        message_id,
    )


@globals.client.event
async def on_raw_reaction_clear_emoji(payload: discord.RawReactionClearEmojiEvent):
    """This function is called when a message has a specific reaction removed it. Unlike `on_reaction_clear_emoji()`, this is called regardless of the state of the internal message cache.

    Parameters
    ----------
    payload : :class:`~discord.RawReactionClearEmojiEvent`
        The raw event payload data.
    """
    if not await globals.wait_until_ready():
        return

    if not bridges.get_outbound_bridges(payload.channel_id):
        # Only remove reactions across outbound bridges
        return

    await bridge_reaction_clear_emoji(
        message_id=payload.message_id, emoji=payload.emoji
    )


async def bridge_reaction_clear_emoji(
    *,
    message_id: int,
    emoji: discord.PartialEmoji,
):
    """Bridge reaction removal.

    Parameters
    ----------
    message_id : int
        The ID of the message a reaction is being removed from.
    emoji : :class:`~discord.PartialEmoji`
        The emoji being removed.
    """
    logger.debug(
        "Bridging reaction clear of %s from message with ID %s.",
        emoji,
        message_id,
    )

    await unreact(message_id=message_id, emoji_to_remove=emoji)

    logger.debug(
        "Successfully bridged clear removal of %s from message with ID %s.",
        emoji,
        message_id,
    )


@globals.client.event
async def on_raw_reaction_clear(payload: discord.RawReactionClearEvent):
    """Bridge reaction removal, if necessary.

    This function is called when a message has all its reactions removed. Unlike `on_reaction_clear()`, this is called regardless of the state of the internal message cache.

    Parameters
    ----------
    payload : :class:`~discord.RawReactionClearEvent`
        The raw event payload data.
    """
    if not await globals.wait_until_ready():
        return

    if not bridges.get_outbound_bridges(payload.channel_id):
        # Only remove reactions across outbound bridges
        return

    message_id = payload.message_id

    logger.debug("Bridging reaction clear from message with ID %s.", message_id)

    await unreact(message_id=message_id)

    logger.debug(
        "Successfully bridged clear removal from message with ID %s.",
        message_id,
    )


@overload
<<<<<<< HEAD
async def unreact(
    payload: (
        discord.RawReactionActionEvent
        | discord.RawReactionClearEmojiEvent
        | discord.RawReactionClearEvent
    ),
    session: SQLSession,
): ...


@overload
async def unreact(
    payload: (
        discord.RawReactionActionEvent
        | discord.RawReactionClearEmojiEvent
        | discord.RawReactionClearEvent
    ),
    session: SQLSession | None = None,
): ...


@sql_command
@beartype
async def unreact(
    payload: (
        discord.RawReactionActionEvent
        | discord.RawReactionClearEmojiEvent
        | discord.RawReactionClearEvent
    ),
    session: SQLSession,
=======
async def unreact(*, message_id: int):
    """Remove all reactions by the bot from messages bridged from a given message (but not from the message itself).

    Parameters
    ----------
    message_id : int
        The ID of the message a reaction is being removed from.
    """
    ...


@overload
async def unreact(*, message_id: int, emoji_to_remove: discord.PartialEmoji):
    """Remove all reactions by the bot using a given emoji from messages bridged from a given message (but not from the message itself).

    Parameters
    ----------
    message_id : int
        The ID of the message a reaction is being removed from.
    emoji : :class:`~discord.PartialEmoji`
        The emoji being removed.
    """
    ...


@beartype
async def unreact(
    *,
    message_id: int,
    emoji_to_remove: discord.PartialEmoji | None = None,
>>>>>>> 9dd53c8f
):
    """Remove all reactions by the bot using a given emoji (or all emoji) from messages bridged from a given message (but not from the message itself).

    Parameters
    ----------
<<<<<<< HEAD
    payload : :class:`~discord.RawReactionActionEvent` | :class:`~discord.RawReactionClearEmojiEvent` | :class:`~discord.RawReactionClearEvent`
        The argument of the call to `on_raw_reaction_remove()`, `on_raw_reaction_clear_emoji()`, or `on_raw_reaction_clear()`.
    session : :class:`~sqlalchemy.orm.Session` | None, optional
        An SQLAlchemy ORM Session connecting to the database. Defaults to None, in which case a new one will be created.
=======
    message_id : int
        The ID of the message a reaction is being removed from.
    emoji : :class:`~discord.PartialEmoji` | None, optional
        The emoji being removed. Defaults to None, in which case all of them will be.
>>>>>>> 9dd53c8f
    """
    if emoji_to_remove:
        removed_emoji_id = (
            str(emoji_to_remove.id) if emoji_to_remove.id else emoji_to_remove.name
        )
        equivalent_emoji_ids = emoji_hash_map.map.get_matches(
            emoji_to_remove,
            return_str=True,
        )
    else:
        removed_emoji_id = None
        equivalent_emoji_ids = None

    try:
<<<<<<< HEAD
        # First I find all of the messages that got this reaction bridged to them
        conditions = [DBReactionMap.source_message == str(payload.message_id)]
        if removed_emoji_id:
            conditions.append(DBReactionMap.source_emoji == removed_emoji_id)

        select_bridged_reactions: SQLSelect[tuple[DBReactionMap]] = SQLSelect(
            DBReactionMap
        ).where(*conditions)
        bridged_reactions: ScalarResult[DBReactionMap] = await sql_retry(
            lambda: session.scalars(select_bridged_reactions)
        )
        bridged_messages = {
            (
                map.target_message,
                map.target_channel,
                map.target_emoji_id,
                map.target_emoji_name,
                equivalent_emoji_ids
                or emoji_hash_map.map.get_matches(
                    map.source_emoji,
                    return_str=True,
                ),
            )
            for map in bridged_reactions
        }
=======
        with SQLSession(engine) as session:
            # First I find all of the messages that got this reaction bridged to them
            conditions = [DBReactionMap.source_message == str(message_id)]
            if removed_emoji_id:
                conditions.append(DBReactionMap.source_emoji == removed_emoji_id)

            select_bridged_reactions: SQLSelect[tuple[DBReactionMap]] = SQLSelect(
                DBReactionMap
            ).where(*conditions)
            bridged_reactions: ScalarResult[DBReactionMap] = await sql_retry(
                lambda: session.scalars(select_bridged_reactions)
            )
            bridged_messages = {
                (
                    map.target_message,
                    map.target_channel,
                    map.target_emoji_id,
                    map.target_emoji_name,
                    (
                        equivalent_emoji_ids
                        or emoji_hash_map.map.get_matches(
                            map.source_emoji,
                            return_str=True,
                        )
                    ),
                )
                for map in bridged_reactions
            }
>>>>>>> 9dd53c8f

        if len(bridged_messages) == 0:
            return

        # Then I remove them from the database
        await sql_retry(
            lambda: session.execute(SQLDelete(DBReactionMap).where(*conditions))
        )

        # Next I find the messages that still have reactions of this type in them even after I removed the ones above
        conditions = [
            DBReactionMap.target_message.in_(
                [message_id for message_id, _, _, _, _ in bridged_messages]
            )
        ]
        if equivalent_emoji_ids:
            conditions.append(DBReactionMap.source_emoji.in_(equivalent_emoji_ids))
        select_bridged_reactions: SQLSelect[tuple[DBReactionMap]] = SQLSelect(
            DBReactionMap
        ).where(*conditions)
        remaining_reactions: ScalarResult[DBReactionMap] = await sql_retry(
            lambda: session.scalars(select_bridged_reactions)
        )

<<<<<<< HEAD
        # And I get rid of my reactions from the messages that aren't on that list
        messages_to_remove_reaction_from = bridged_messages - {
            (
                map.target_message,
                map.target_channel,
                map.target_emoji_id,
                map.target_emoji_name,
                equivalent_emoji_ids
                or emoji_hash_map.map.get_matches(
                    map.source_emoji,
                    return_str=True,
                ),
            )
            for map in remaining_reactions
        }
=======
            # And I get rid of my reactions from the messages that aren't on that list
            messages_to_remove_reaction_from = bridged_messages - {
                (
                    map.target_message,
                    map.target_channel,
                    map.target_emoji_id,
                    map.target_emoji_name,
                    (
                        equivalent_emoji_ids
                        or emoji_hash_map.map.get_matches(
                            map.source_emoji, return_str=True
                        )
                    ),
                )
                for map in remaining_reactions
            }

            session.commit()
>>>>>>> 9dd53c8f

        if len(messages_to_remove_reaction_from) == 0:
            # I don't have to remove my reaction from any bridged messages
            return

        # There is at least one reaction in one target message that should no longer be there
        def get_emoji_or_name(
            target_emoji_id: str | None,
            target_emoji_name: str | None,
        ):
            if target_emoji_name:
                if target_emoji_id:
                    return f"{target_emoji_name}:{target_emoji_id}"
                else:
                    return target_emoji_name
            elif target_emoji_id:
                try:
                    return globals.client.get_emoji(int(target_emoji_id))
                except ValueError:
                    return None
            else:
                return None

        async def remove_reactions_with_emoji(
            target_channel_id: str,
            target_message_id: str,
            target_emoji_id: str | None,
            target_emoji_name: str | None,
        ):
            target_channel = await globals.get_channel_from_id(int(target_channel_id))
            if not isinstance(
                target_channel,
                (discord.TextChannel, discord.Thread),
            ):
                return

            target_message = await target_channel.fetch_message(int(target_message_id))

            emoji_to_remove = get_emoji_or_name(target_emoji_id, target_emoji_name)
            if emoji_to_remove:
                try:
                    await target_message.remove_reaction(
                        emoji_to_remove, target_channel.guild.me
                    )
                except Exception:
                    pass

        compacted_messages_to_remove_reaction_from = {
            (
                target_message_id,
                target_channel_id,
                target_emoji_id,
                target_emoji_name,
            )
            for target_message_id, target_channel_id, target_emoji_id, target_emoji_name, _ in messages_to_remove_reaction_from
        }
        await asyncio.gather(
            *[
                remove_reactions_with_emoji(
                    target_channel_id,
                    target_message_id,
                    target_emoji_id,
                    target_emoji_name,
                )
                for target_message_id, target_channel_id, target_emoji_id, target_emoji_name in compacted_messages_to_remove_reaction_from
            ]
        )
    except Exception as e:
        if isinstance(e, SQLError):
            logger.warning(
                "Ran into an SQL error while running %s(): %s", inspect.stack()[1][3], e
            )
        else:
            logger.error(
                "Ran into an unknown error while running %s(): %s",
                inspect.stack()[1][3],
                e,
            )

        raise


@globals.client.event
async def on_thread_create(thread: discord.Thread):
    """This function is called whenever a thread is created.

    Parameters
    ----------
    thread : :class:`~discord.Thread`
        The thread that was created.
    """
    # Bridge a thread from a channel that has auto_bridge_threads enabled
    if not isinstance(thread.parent, discord.TextChannel):
        return

    try:
        await thread.join()
    except Exception as e:
        logger.error("An error occurred while trying to join a thread: %s", e)
        raise

    if not await globals.wait_until_ready():
        return

    parent_channel = thread.parent
    if parent_channel.id not in globals.auto_bridge_thread_channels:
        return

    assert globals.client.user
    if thread.owner_id and thread.owner_id == globals.client.user.id:
        return

    if not thread.permissions_for(thread.guild.me).manage_webhooks:
        return

    await auto_bridge_thread(thread)


async def auto_bridge_thread(thread: discord.Thread):
    """Create matching threads across a bridge if the created thread's parent channel has auto-bridge-threads enabled.

    Parameters
    ----------
    thread : :class:`~discord.Thread`
        The thread that was created.
    """
    logger.debug("Automatically bridging thread with ID %s.", thread.id)

    try:
        await commands.bridge_thread_helper(thread, thread.owner_id)
    except Exception as e:
        logger.error("An error occurred while trying to bridge a thread: %s", e)
        raise

    # The message that was used to create the thread will need to be bridged, as the bridge didn't exist at the time
    last_message = thread.last_message
    if not last_message or last_message.content == "":
        refreshed_thread = await globals.get_channel_from_id(thread.id)
        if isinstance(refreshed_thread, discord.Thread):
            last_message = refreshed_thread.last_message
    if last_message and last_message.content != "":
        await bridge_message_helper(last_message)

    logger.debug("Thread with ID %s successfully bridged.", thread.id)


@globals.client.event
async def on_guild_join(server: discord.Guild):
    joined_server_msg = f"Just joined server '{server.name}'."
    logger.info(f"{joined_server_msg} Hashing emoji...")
    print(joined_server_msg)
    try:
        await emoji_hash_map.map.load_server_emoji(server.id)
        logger.info("Emoji hashed!")
    except Exception as e:
        logger.error(
            "An unknown error occurred when trying to hash emoji on joining a new server: %s",
            e,
        )
        raise


@globals.client.event
async def on_guild_remove(server: discord.Guild):
    left_server_msg = f"Just left server '{server.name}'."
    logger.info(left_server_msg)
    print(left_server_msg)


@globals.client.event
async def on_disconnect():
    """Mark the bot as disconnected."""
    globals.is_connected = False


@globals.client.event
async def on_connect():
    await reconnect()


@globals.client.event
async def on_resumed():
    await reconnect()


async def reconnect():
    """Mark the bot as connected and try to check for new messages that haven't been bridged."""
    if (not globals.is_ready) or globals.is_connected:
        return

    globals.is_connected = True

    # Find all channels that have outbound bridges.
    if len(bridges.get_channels_with_outbound_bridges()) == 0:
        return

<<<<<<< HEAD
    with Session() as session:
=======
    await bridge_unbridged_messages()


async def bridge_unbridged_messages():
    with SQLSession(engine) as session:
>>>>>>> 9dd53c8f
        # Find the latest bridged messages from each channel
        subquery = (
            session.query(
                DBMessageMap.source_channel,
                func.max(DBMessageMap.id).label("max_id"),
            )
            .group_by(DBMessageMap.source_channel)
            .subquery()
        )
        select_latest_bridged_messages: SQLSelect[tuple[DBMessageMap]] = SQLSelect(
            DBMessageMap
        ).join(
            subquery,
            (DBMessageMap.source_channel == subquery.c.source_channel)
            & (DBMessageMap.id == subquery.c.max_id),
        )

        bridged_messages_query_result: ScalarResult[DBMessageMap] = session.scalars(
            select_latest_bridged_messages
        )

        for bridged_message_row in bridged_messages_query_result:
            # Check whether the ID of the latest bridged message for a channel is also the ID of that channel's latest message
            channel_id = int(bridged_message_row.source_channel)
            message_id = int(bridged_message_row.source_message)

            try:
                channel = await globals.get_channel_from_id(
                    channel_id,
                    ensure_text_or_thread=True,
                )
            except ChannelTypeError:
                continue

            if channel.last_message_id and channel.last_message_id == message_id:
                # Most recent message in the channel has been bridged
                continue

            # There might be unbridged messages, try to find them
            try:
                latest_bridged_message = channel.get_partial_message(message_id)

                messages_after_latest_bridged = [
                    message
                    async for message in channel.history(
                        after=latest_bridged_message.created_at,
                        oldest_first=True,
                    )
                ]
            except discord.Forbidden as e:
                logger.warning(
                    "An error occurred when attempting to fetch unbridged messages after a disconnection:\n%s",
                    e,
                )
                continue

            # Try to bridge them
            for message_to_bridge in messages_after_latest_bridged:
                if message_to_bridge.id == message_id:
                    continue

                try:
                    await on_message(message_to_bridge)
                except Exception:
                    break


app_token = globals.settings.get("app_token")
assert isinstance(app_token, str)
logger.info("Connecting client...")
globals.client.run(app_token, reconnect=True)<|MERGE_RESOLUTION|>--- conflicted
+++ resolved
@@ -1809,24 +1809,13 @@
         emoji_id_str = fallback_emoji
 
     # Get the IDs of all emoji that match the current one
-<<<<<<< HEAD
-    equivalent_emoji_ids = emoji_hash_map.map.get_matches(
-        payload.emoji,
-        return_str=True,
-    )
-=======
     equivalent_emoji_ids = emoji_hash_map.map.get_matches(emoji, return_str=True)
->>>>>>> 9dd53c8f
     if not equivalent_emoji_ids:
         equivalent_emoji_ids = frozenset(str(emoji.id))
 
     # Now find the list of channels that can validly be reached via outbound chains from this channel
     reachable_channel_ids = await bridges.get_reachable_channels(
-<<<<<<< HEAD
-        payload.channel_id,
-=======
         channel_id,
->>>>>>> 9dd53c8f
         "outbound",
     )
 
@@ -2223,39 +2212,7 @@
 
 
 @overload
-<<<<<<< HEAD
-async def unreact(
-    payload: (
-        discord.RawReactionActionEvent
-        | discord.RawReactionClearEmojiEvent
-        | discord.RawReactionClearEvent
-    ),
-    session: SQLSession,
-): ...
-
-
-@overload
-async def unreact(
-    payload: (
-        discord.RawReactionActionEvent
-        | discord.RawReactionClearEmojiEvent
-        | discord.RawReactionClearEvent
-    ),
-    session: SQLSession | None = None,
-): ...
-
-
-@sql_command
-@beartype
-async def unreact(
-    payload: (
-        discord.RawReactionActionEvent
-        | discord.RawReactionClearEmojiEvent
-        | discord.RawReactionClearEvent
-    ),
-    session: SQLSession,
-=======
-async def unreact(*, message_id: int):
+async def unreact(*, message_id: int, session: SQLSession | None = None):
     """Remove all reactions by the bot from messages bridged from a given message (but not from the message itself).
 
     Parameters
@@ -2267,7 +2224,12 @@
 
 
 @overload
-async def unreact(*, message_id: int, emoji_to_remove: discord.PartialEmoji):
+async def unreact(
+    *,
+    message_id: int,
+    emoji_to_remove: discord.PartialEmoji,
+    session: SQLSession | None = None,
+):
     """Remove all reactions by the bot using a given emoji from messages bridged from a given message (but not from the message itself).
 
     Parameters
@@ -2280,28 +2242,24 @@
     ...
 
 
+@sql_command
 @beartype
 async def unreact(
     *,
     message_id: int,
     emoji_to_remove: discord.PartialEmoji | None = None,
->>>>>>> 9dd53c8f
+    session: SQLSession,
 ):
     """Remove all reactions by the bot using a given emoji (or all emoji) from messages bridged from a given message (but not from the message itself).
 
     Parameters
     ----------
-<<<<<<< HEAD
-    payload : :class:`~discord.RawReactionActionEvent` | :class:`~discord.RawReactionClearEmojiEvent` | :class:`~discord.RawReactionClearEvent`
-        The argument of the call to `on_raw_reaction_remove()`, `on_raw_reaction_clear_emoji()`, or `on_raw_reaction_clear()`.
-    session : :class:`~sqlalchemy.orm.Session` | None, optional
-        An SQLAlchemy ORM Session connecting to the database. Defaults to None, in which case a new one will be created.
-=======
     message_id : int
         The ID of the message a reaction is being removed from.
     emoji : :class:`~discord.PartialEmoji` | None, optional
         The emoji being removed. Defaults to None, in which case all of them will be.
->>>>>>> 9dd53c8f
+    session : :class:`~sqlalchemy.orm.Session` | None, optional
+        An SQLAlchemy ORM Session connecting to the database. Defaults to None, in which case a new one will be created.
     """
     if emoji_to_remove:
         removed_emoji_id = (
@@ -2316,9 +2274,8 @@
         equivalent_emoji_ids = None
 
     try:
-<<<<<<< HEAD
         # First I find all of the messages that got this reaction bridged to them
-        conditions = [DBReactionMap.source_message == str(payload.message_id)]
+        conditions = [DBReactionMap.source_message == str(message_id)]
         if removed_emoji_id:
             conditions.append(DBReactionMap.source_emoji == removed_emoji_id)
 
@@ -2334,44 +2291,16 @@
                 map.target_channel,
                 map.target_emoji_id,
                 map.target_emoji_name,
-                equivalent_emoji_ids
-                or emoji_hash_map.map.get_matches(
-                    map.source_emoji,
-                    return_str=True,
+                (
+                    equivalent_emoji_ids
+                    or emoji_hash_map.map.get_matches(
+                        map.source_emoji,
+                        return_str=True,
+                    )
                 ),
             )
             for map in bridged_reactions
         }
-=======
-        with SQLSession(engine) as session:
-            # First I find all of the messages that got this reaction bridged to them
-            conditions = [DBReactionMap.source_message == str(message_id)]
-            if removed_emoji_id:
-                conditions.append(DBReactionMap.source_emoji == removed_emoji_id)
-
-            select_bridged_reactions: SQLSelect[tuple[DBReactionMap]] = SQLSelect(
-                DBReactionMap
-            ).where(*conditions)
-            bridged_reactions: ScalarResult[DBReactionMap] = await sql_retry(
-                lambda: session.scalars(select_bridged_reactions)
-            )
-            bridged_messages = {
-                (
-                    map.target_message,
-                    map.target_channel,
-                    map.target_emoji_id,
-                    map.target_emoji_name,
-                    (
-                        equivalent_emoji_ids
-                        or emoji_hash_map.map.get_matches(
-                            map.source_emoji,
-                            return_str=True,
-                        )
-                    ),
-                )
-                for map in bridged_reactions
-            }
->>>>>>> 9dd53c8f
 
         if len(bridged_messages) == 0:
             return
@@ -2396,7 +2325,6 @@
             lambda: session.scalars(select_bridged_reactions)
         )
 
-<<<<<<< HEAD
         # And I get rid of my reactions from the messages that aren't on that list
         messages_to_remove_reaction_from = bridged_messages - {
             (
@@ -2404,34 +2332,16 @@
                 map.target_channel,
                 map.target_emoji_id,
                 map.target_emoji_name,
-                equivalent_emoji_ids
-                or emoji_hash_map.map.get_matches(
-                    map.source_emoji,
-                    return_str=True,
+                (
+                    equivalent_emoji_ids
+                    or emoji_hash_map.map.get_matches(
+                        map.source_emoji,
+                        return_str=True,
+                    )
                 ),
             )
             for map in remaining_reactions
         }
-=======
-            # And I get rid of my reactions from the messages that aren't on that list
-            messages_to_remove_reaction_from = bridged_messages - {
-                (
-                    map.target_message,
-                    map.target_channel,
-                    map.target_emoji_id,
-                    map.target_emoji_name,
-                    (
-                        equivalent_emoji_ids
-                        or emoji_hash_map.map.get_matches(
-                            map.source_emoji, return_str=True
-                        )
-                    ),
-                )
-                for map in remaining_reactions
-            }
-
-            session.commit()
->>>>>>> 9dd53c8f
 
         if len(messages_to_remove_reaction_from) == 0:
             # I don't have to remove my reaction from any bridged messages
@@ -2628,15 +2538,11 @@
     if len(bridges.get_channels_with_outbound_bridges()) == 0:
         return
 
-<<<<<<< HEAD
+    await bridge_unbridged_messages()
+
+
+async def bridge_unbridged_messages():
     with Session() as session:
-=======
-    await bridge_unbridged_messages()
-
-
-async def bridge_unbridged_messages():
-    with SQLSession(engine) as session:
->>>>>>> 9dd53c8f
         # Find the latest bridged messages from each channel
         subquery = (
             session.query(
