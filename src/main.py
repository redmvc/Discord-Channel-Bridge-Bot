--- conflicted
+++ resolved
@@ -2179,7 +2179,6 @@
             # I've already bridged this reaction to all reachable channels
             return
 
-<<<<<<< HEAD
         # First, check whether this message is bridged, in which case I need to find its source
         select_message_map: SQLSelect[tuple[DBMessageMap]] = SQLSelect(
             DBMessageMap
@@ -2195,73 +2194,6 @@
                 source_channel = await globals.get_channel_from_id(
                     int(source_message_map.source_channel),
                     ensure_text_or_thread=True,
-=======
-                source_channel_id = source_channel.id
-                source_message_id = int(source_message_map.source_message)
-                if source_channel_id in reachable_channel_ids:
-                    try:
-                        async_add_reactions.append(
-                            add_reaction_helper(source_channel, source_message_id)
-                        )
-                        reachable_channel_ids.discard(source_channel_id)
-                    except discord.HTTPException as e:
-                        logger.warning(
-                            "Ran into a Discord exception while trying to add a reaction across a bridge: %s",
-                            e,
-                        )
-                    except Exception as e:
-                        logger.error(
-                            "Ran into an unknown error while trying to add a reaction across a bridge: %s",
-                            e,
-                        )
-                        raise
-            else:
-                # This message is (or might be) the source
-                source_message_id = message_id
-
-            # Bridge reactions to the last bridged message of a group of split bridged messages
-            max_message_subq = (
-                SQLSelect(
-                    DBMessageMap.target_channel,
-                    DBMessageMap.source_message,
-                    func.max(DBMessageMap.target_message_order).label("max_order"),
-                )
-                .where(DBMessageMap.source_message == str(source_message_id))
-                .group_by(DBMessageMap.target_channel, DBMessageMap.source_message)
-                .subquery()
-            )
-            select_message_map: SQLSelect[tuple[DBMessageMap]] = (
-                SQLSelect(DBMessageMap)
-                .where(
-                    DBMessageMap.target_channel.in_(
-                        [str(id) for id in reachable_channel_ids]
-                    ),
-                )
-                .join(
-                    max_message_subq,
-                    sql_and(
-                        (
-                            DBMessageMap.target_channel
-                            == max_message_subq.c.target_channel
-                        ),
-                        (
-                            DBMessageMap.target_message_order
-                            == max_message_subq.c.max_order
-                        ),
-                        (
-                            DBMessageMap.source_message
-                            == max_message_subq.c.source_message
-                        ),
-                    ),
-                )
-            )
-            bridged_messages_query_result: ScalarResult[DBMessageMap] = await sql_retry(
-                lambda: session.scalars(select_message_map)
-            )
-            for message_row in bridged_messages_query_result:
-                bridged_channel = await globals.get_channel_from_id(
-                    int(message_row.target_channel)
->>>>>>> 46552662
                 )
             except ChannelTypeError:
                 return
@@ -2303,11 +2235,8 @@
         select_message_map: SQLSelect[tuple[DBMessageMap]] = (
             SQLSelect(DBMessageMap)
             .where(
-                DBMessageMap.source_message == str(source_message_id),
-                (
-                    DBMessageMap.target_channel.in_(
-                        [str(id) for id in reachable_channel_ids]
-                    )
+                DBMessageMap.target_channel.in_(
+                    [str(id) for id in reachable_channel_ids]
                 ),
             )
             .join(
