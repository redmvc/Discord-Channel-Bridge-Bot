--- conflicted
+++ resolved
@@ -2021,18 +2021,7 @@
 
         emoji_id_str = str(emoji_id)
 
-<<<<<<< HEAD
-        fallback_emoji = globals.client.get_emoji(emoji_id)
-        if not fallback_emoji or not fallback_emoji.is_usable():
-            # Couldn't find the reactji, will try to see if I've got it mapped locally
-            fallback_emoji = emoji_hash_map.map.get_accessible_emoji(
-                emoji_id,
-                skip_self=True,
-            )
-
-=======
         fallback_emoji = emoji_hash_map.map.get_accessible_emoji(emoji_id)
->>>>>>> a15441d3
         if not fallback_emoji:
             # I don't have the emoji mapped locally, I'll add it to my server and update my map
             try:
@@ -2154,7 +2143,6 @@
             for bridged_reaction in already_bridged_reactions
         }
 
-<<<<<<< HEAD
         reachable_channel_ids = (
             reachable_channel_ids - already_bridged_reaction_channels
         )
@@ -2180,97 +2168,15 @@
                 )
             except ChannelTypeError:
                 return
-=======
-                source_channel_id = source_channel.id
-                source_message_id = int(source_message_map.source_message)
-                if source_channel_id in reachable_channel_ids:
-                    try:
-                        async_add_reactions.append(
-                            add_reaction_helper(source_channel, source_message_id)
-                        )
-                        reachable_channel_ids.discard(source_channel_id)
-                    except discord.HTTPException as e:
-                        logger.warning(
-                            "Ran into a Discord exception while trying to add a reaction across a bridge: %s",
-                            e,
-                        )
-                    except Exception as e:
-                        logger.error(
-                            "Ran into an unknown error while trying to add a reaction across a bridge: %s",
-                            e,
-                        )
-                        raise
-            else:
-                # This message is (or might be) the source
-                source_message_id = message_id
-
-            # Bridge reactions to the last bridged message of a group of split bridged messages
-            max_message_subq = (
-                SQLSelect(
-                    DBMessageMap.target_channel,
-                    DBMessageMap.source_message,
-                    func.max(DBMessageMap.target_message_order).label("max_order"),
-                )
-                .where(DBMessageMap.source_message == str(source_message_id))
-                .group_by(DBMessageMap.target_channel, DBMessageMap.source_message)
-                .subquery()
-            )
-            select_message_map: SQLSelect[tuple[DBMessageMap]] = (
-                SQLSelect(DBMessageMap)
-                .where(
-                    DBMessageMap.source_message == str(source_message_id),
-                    (
-                        DBMessageMap.target_channel.in_(
-                            [str(id) for id in reachable_channel_ids]
-                        )
-                    ),
-                )
-                .join(
-                    max_message_subq,
-                    sql_and(
-                        (
-                            DBMessageMap.target_channel
-                            == max_message_subq.c.target_channel
-                        ),
-                        (
-                            DBMessageMap.target_message_order
-                            == max_message_subq.c.max_order
-                        ),
-                        (
-                            DBMessageMap.source_message
-                            == max_message_subq.c.source_message
-                        ),
-                    ),
-                )
-            )
-            bridged_messages_query_result: ScalarResult[DBMessageMap] = await sql_retry(
-                lambda: session.scalars(select_message_map)
-            )
-            for message_row in bridged_messages_query_result:
-                bridged_channel = await globals.get_channel_from_id(
-                    int(message_row.target_channel)
-                )
-                if not isinstance(
-                    bridged_channel,
-                    (discord.TextChannel, discord.Thread),
-                ):
-                    continue
->>>>>>> a15441d3
 
             source_channel_id = source_channel.id
             source_message_id = int(source_message_map.source_message)
             if source_channel_id in reachable_channel_ids:
                 try:
                     async_add_reactions.append(
-<<<<<<< HEAD
                         add_reaction_helper(source_channel, source_message_id)
-=======
-                        add_reaction_helper(
-                            bridged_channel,
-                            int(message_row.target_message),
-                        )
->>>>>>> a15441d3
                     )
+                    reachable_channel_ids.discard(source_channel_id)
                 except discord.HTTPException as e:
                     logger.warning(
                         "Ran into a Discord exception while trying to add a reaction across a bridge: %s",
@@ -2285,13 +2191,6 @@
         else:
             # This message is (or might be) the source
             source_message_id = message_id
-            source_channel_id = channel_id
-
-        if not bridges.get_outbound_bridges(source_channel_id):
-            if len(async_add_reactions) > 0:
-                reaction_added = await async_add_reactions[0]
-                await sql_retry(lambda: session.add(reaction_added))
-            return
 
         # Bridge reactions to the last bridged message of a group of split bridged messages
         max_message_subq = (
@@ -2306,7 +2205,14 @@
         )
         select_message_map: SQLSelect[tuple[DBMessageMap]] = (
             SQLSelect(DBMessageMap)
-            .where(DBMessageMap.source_message == str(source_message_id))
+            .where(
+                DBMessageMap.source_message == str(source_message_id),
+                (
+                    DBMessageMap.target_channel.in_(
+                        [str(id) for id in reachable_channel_ids]
+                    )
+                ),
+            )
             .join(
                 max_message_subq,
                 sql_and(
@@ -2320,11 +2226,9 @@
             lambda: session.scalars(select_message_map)
         )
         for message_row in bridged_messages_query_result:
-            target_channel_id = int(message_row.target_channel)
-            if target_channel_id not in reachable_channel_ids:
-                continue
-
-            bridged_channel = await globals.get_channel_from_id(target_channel_id)
+            bridged_channel = await globals.get_channel_from_id(
+                int(message_row.target_channel)
+            )
             if not isinstance(
                 bridged_channel,
                 (discord.TextChannel, discord.Thread),
@@ -2334,7 +2238,8 @@
             try:
                 async_add_reactions.append(
                     add_reaction_helper(
-                        bridged_channel, int(message_row.target_message)
+                        bridged_channel,
+                        int(message_row.target_message),
                     )
                 )
             except discord.HTTPException as e:
@@ -2349,14 +2254,8 @@
                 )
                 return
 
-<<<<<<< HEAD
         reactions_added = await asyncio.gather(*async_add_reactions)
         await sql_retry(lambda: session.add_all([r for r in reactions_added if r]))
-=======
-            reactions_added = await asyncio.gather(*async_add_reactions)
-            await sql_retry(lambda: session.add_all([r for r in reactions_added if r]))
-            session.commit()
->>>>>>> a15441d3
     except Exception as e:
         if isinstance(e, SQLError):
             logger.warning(
