from __future__ import annotations

import asyncio
import inspect
import re
from copy import deepcopy
from typing import Any, Coroutine, Literal, NamedTuple, NotRequired, TypedDict, overload

import discord
from beartype import beartype
from sqlalchemy import Delete as SQLDelete
from sqlalchemy import ScalarResult
from sqlalchemy import Select as SQLSelect
from sqlalchemy import and_ as sql_and
from sqlalchemy import or_ as sql_or
from sqlalchemy.exc import StatementError as SQLError
from sqlalchemy.orm import Session as SQLSession
from sqlalchemy.sql import func

import commands
import emoji_hash_map
import globals
from bridge import Bridge, bridges
from database import (
    DBAppWhitelist,
    DBAutoBridgeThreadChannels,
    DBMessageMap,
    DBReactionMap,
    Session,
    sql_command,
    sql_retry,
)
from validations import ChannelTypeError, logger


class ThreadSplat(TypedDict, total=False):
    """Helper class to perform bridge operations on threads."""

    thread: discord.Thread


@globals.client.event
async def on_ready():
    """This function is called when the client is done preparing the data received from Discord. Usually after login is successful and the Client.guilds and co. are filled up.

    Raises
    ------
    ChannelTypeError
        The source or target channels of some existing Bridge are not text channels nor threads off a text channel.
    WebhookChannelError
        Webhook of some existing Bridge is not attached to Bridge's target channel.
    :class:`~discord.HTTPException`
        Deleting an existing webhook or creating a new one failed.
    :class:`~discord.Forbidden`
        You do not have permissions to create or delete webhooks for some of the channels in existing Bridges.
    """
    if globals.is_ready:
        return

    logger.info("Client successfully connected. Running initial loading procedures...")

<<<<<<< HEAD
=======
    await setup_bot()

    logger.info("Bot is ready.")


async def setup_bot():
    """Load the data registered in the database into memory.

    Raises
    ------
    ChannelTypeError
        The source or target channels of some existing Bridge are not text channels nor threads off a text channel.
    WebhookChannelError
        Webhook of some existing Bridge is not attached to Bridge's target channel.
    :class:`~discord.HTTPException`
        Deleting an existing webhook or creating a new one failed.
    :class:`~discord.Forbidden`
        You do not have permissions to create or delete webhooks for some of the channels in existing Bridges.
    """
    session = None
>>>>>>> ce174637
    try:
        logger.info("Loading bridges from database...")
        await bridges.load_from_database()
        logger.info("Bridges loaded.")

        logger.info("Loading emoji hash map from database...")
        emoji_hash_map.map = emoji_hash_map.EmojiHashMap()
        logger.info("Emoji hash map loaded.")

        with Session.begin() as session:
            # Try to find all apps whitelisted per channel
            logger.info("Loading whitelisted apps...")
            select_whitelisted_apps: SQLSelect[tuple[DBAppWhitelist]] = SQLSelect(
                DBAppWhitelist
            )
            whitelisted_apps_query_result: ScalarResult[DBAppWhitelist] = (
                session.scalars(select_whitelisted_apps)
            )
            accessible_channels: set[int] = set()
            inaccessible_channels: set[int] = set()
            for whitelisted_app in whitelisted_apps_query_result:
                channel_id = int(whitelisted_app.channel)
                if channel_id in inaccessible_channels:
                    continue

                logger.debug(
                    "Adding app with ID %s to whitelist associated with channel with ID %s.",
                    whitelisted_app.application,
                    channel_id,
                )

                if channel_id not in accessible_channels:
                    channel = await globals.get_channel_from_id(channel_id)

                    if channel:
                        accessible_channels.add(channel_id)
                    else:
                        logger.debug(
                            "Channel with ID %s not found when loading list of whitelisted apps.",
                            channel_id,
                        )
                        inaccessible_channels.add(channel_id)
                        continue

                if not globals.per_channel_whitelist.get(channel_id):
                    globals.per_channel_whitelist[channel_id] = set()

                globals.per_channel_whitelist[channel_id].add(
                    int(whitelisted_app.application)
                )

            if len(inaccessible_channels) > 0:
                delete_inaccessible_channels = SQLDelete(DBAppWhitelist).where(
                    DBAppWhitelist.channel.in_(inaccessible_channels)
                )
                session.execute(delete_inaccessible_channels)

            logger.info("Whitelists loaded.")

            # Identify all automatically-thread-bridging channels
            logger.info("Loading automatically-thread-bridging channels...")
            select_auto_bridge_thread_channels: SQLSelect[
                tuple[DBAutoBridgeThreadChannels]
            ] = SQLSelect(DBAutoBridgeThreadChannels)
            auto_thread_query_result: ScalarResult[DBAutoBridgeThreadChannels] = (
                session.scalars(select_auto_bridge_thread_channels)
            )
            globals.auto_bridge_thread_channels = (
                globals.auto_bridge_thread_channels.union(
                    {
                        int(auto_bridge_thread_channel.channel)
                        for auto_bridge_thread_channel in auto_thread_query_result
                    }
                )
            )
            logger.info("Auto-thread-bridging channels loaded.")
    except Exception as e:
        await globals.client.close()
        logger.error("An error occurred when performing bot startup procedures: %s", e)
        raise

    # Finally I'll check whether I have a registered emoji server and save it if so
    logger.info("Loading emoji server...")
    emoji_server_id_str = globals.settings.get("emoji_server_id")
    try:
        if emoji_server_id_str:
            emoji_server_id = int(emoji_server_id_str)
        else:
            emoji_server_id = None
    except Exception:
        logger.warning(
            "Emoji server ID stored in settings.json file does not resolve to a valid integer."
        )
        emoji_server_id = None

    if emoji_server_id:
        emoji_server = globals.client.get_guild(emoji_server_id)
        if not emoji_server:
            try:
                emoji_server = await globals.client.fetch_guild(emoji_server_id)
            except Exception:
                emoji_server = None

        if not emoji_server:
            logger.warning(
                "Couldn't find emoji server with ID registered in settings.json."
            )
        elif (
            not emoji_server.me.guild_permissions.manage_expressions
            or not emoji_server.me.guild_permissions.create_expressions
        ):
            logger.warning(
                "I don't have Create Expressions and Manage Expressions permissions in the emoji server."
            )
        else:
            globals.emoji_server = emoji_server

        logger.info("Emoji server loaded.")
    else:
        logger.info("Emoji server ID not set.")

    logger.info("Syncing command tree...")
    sync_command_tree = [globals.command_tree.sync()]
    if globals.emoji_server:
        sync_command_tree.append(globals.command_tree.sync(guild=globals.emoji_server))
    await asyncio.gather(*sync_command_tree)
    logger.info("Command tree synced.")

    if (connected_servers := globals.client.guilds) and len(connected_servers) > 0:
        print(f"{globals.client.user} is connected to the following servers:\n")
        connected_servers_listed: list[str] = []
        for server in globals.client.guilds:
            server_id_str = f"{server.name}(id: {server.id})"
            print(server_id_str)
            connected_servers_listed.append(server_id_str)

        logger.info(
            "Connected to the following servers:\n- %s",
            "\n- ".join(connected_servers_listed),
        )
    else:
        print("Bot is not connected to any servers.")
        logger.info("Bot is not connected to any servers.")

    globals.is_connected = True
    globals.is_ready = True


@globals.client.event
async def on_typing(
    channel: discord.abc.Messageable,
    user: discord.User | discord.Member,
    _,
):
    """Make the bot start typing across bridges when a user on the source end of a bridge does so.

    Parameters
    ----------
    channel : :class:`~discord.abc.Messageable`
        The a user is typing in.
    user : :class:`~discord.User` | :class:`~discord.Member`
        The user that is typing in the channel.
    """
    if not (
        globals.is_ready
        and globals.is_connected
        and globals.rate_limiter.has_capacity()
        and isinstance(channel, (discord.TextChannel, discord.Thread))
        and globals.client.user
        and globals.client.user.id != user.id
    ):
        return

    outbound_bridges = bridges.get_outbound_bridges(channel.id)
    if not outbound_bridges:
        return

    async def type_through_bridge(bridge: Bridge):
        try:
            target_channel = await bridge.target_channel
            await target_channel.typing()
        except Exception:
            pass

    async with globals.rate_limiter:
        channels_typing: list[Coroutine[Any, Any, None]] = []
        for _, bridge in outbound_bridges.items():
            channels_typing.append(type_through_bridge(bridge))

        await asyncio.gather(*channels_typing)


@globals.client.event
async def on_message(message: discord.Message):
    """This function is called when a Message is created and sent. Requires :class:`~discord.Intents.messages` to be enabled.

    Parameters
    ----------
    message : :class:`~discord.Message`
        The message to bridge.

    Raises
    ------
    :class:`~discord.HTTPException`
        Sending a message failed.
    :class:`~discord.NotFound`
        One of the webhooks was not found.
    :class:`~discord.Forbidden`
        The authorization token for one of the webhooks is incorrect.
    ValueError
        The length of embeds was invalid, there was no token associated with one of the webhooks or ephemeral was passed with the improper webhook type or there was no state attached with one of the webhooks when giving it a view.
    """
    message_id = message.id

    lock = asyncio.Lock()
    globals.message_lock[message_id] = lock
    async with lock:
        if not isinstance(message.channel, (discord.TextChannel, discord.Thread)):
            del globals.message_lock[message_id]
            return

        if message.type not in {discord.MessageType.default, discord.MessageType.reply}:
            # Only bridge contentful messages
            del globals.message_lock[message_id]
            return

        if (
            (application_id := (message.application_id or message.author.id))
            == globals.client.application_id
        ) or (
            (
                not (
                    local_whitelist := globals.per_channel_whitelist.get(
                        message.channel.id
                    )
                )
                or (application_id not in local_whitelist)
            )
            and (
                not (global_whitelist := globals.settings.get("whitelisted_apps"))
                or (application_id not in [int(app_id) for app_id in global_whitelist])
            )
        ):
            # Don't bridge messages from non-whitelisted applications or from self
            del globals.message_lock[message_id]
            return

        if not await globals.wait_until_ready():
            del globals.message_lock[message_id]
            return

        await bridge_message_helper(message)


@beartype
async def bridge_message_helper(message: discord.Message):
    """Mirror a message to all of its outbound bridge targets.

    This function is called when a Message is created and sent. Requires :class:`~discord.Intents.messages` to be enabled.

    Parameters
    ----------
    message : :class:`~discord.Message`
        The message to bridge.

    Raises
    ------
    :class:`~discord.HTTPException`
        Sending a message failed.
    :class:`~discord.NotFound`
        One of the webhooks was not found.
    :class:`~discord.Forbidden`
        The authorization token for one of the webhooks is incorrect.
    ValueError
        The length of embeds was invalid, there was no token associated with one of the webhooks or ephemeral was passed with the improper webhook type or there was no state attached with one of the webhooks when giving it a view.
    """
    message_channel_id = message.channel.id
    outbound_bridges = bridges.get_outbound_bridges(message_channel_id)
    if not outbound_bridges:
        return

    logger.debug(
        "Bridging message with ID %s from channel with ID %s.",
        message.id,
        message_channel_id,
    )

    # Get all channels reachable from this one via an unbroken sequence of outbound bridges as well as their webhooks
    reachable_channels = await bridges.get_reachable_channels(
        message_channel_id,
        "outbound",
        include_webhooks=True,
    )
    if len(reachable_channels) == 0:
        logger.debug(
            "No channels are reachable from channel with ID %s.",
            message.id,
            message_channel_id,
        )
        return

    try:
        with Session.begin() as session:
            # Check whether this message is a reference to another message, i.e. if it's a reply or a forward
            message_reference = message.reference
            original_message = message
            original_message_channel = message.channel
            if message_reference:
                resolved_message_reference = message_reference.resolved
                message_reference_id = message_reference.message_id

                if isinstance(resolved_message_reference, discord.Message):
                    # Original message is cached and I can just fetch it
                    original_message = resolved_message_reference
                    original_message_channel = original_message.channel
                elif message_reference_id:
                    # Try to find the original message, if it's not resolved
                    original_message_channel = await globals.get_channel_from_id(
                        message_reference.channel_id
                    )
                    if isinstance(
                        original_message_channel,
                        (discord.TextChannel, discord.Thread),
                    ):
                        # I have access to the channel of the original message being forwarded
                        try:
                            # Try to find the original message
                            original_message = (
                                await original_message_channel.fetch_message(
                                    message_reference_id
                                )
                            )
                        except Exception:
                            pass
                    else:
                        original_message_channel = message.channel
            else:
                resolved_message_reference = None
                message_reference_id = None

            if (
                not message.message_snapshots
                or len(message.message_snapshots) == 0
                or not message_reference
            ):
                # Regular message with content (probably)
                logger.debug(
                    "Message with ID %s doesn't have snapshots, is probably not forwarded.",
                    message.id,
                )

                forwarded_message = None
                forwarded_message_channel_is_nsfw = False

                message_content = await replace_missing_emoji(message.content, session)
                message_attachments = message.attachments
                message_embeds = message.embeds
            else:
                # There is a message snapshot, so this message was forwarded
                logger.debug(
                    "Message with ID %s has snapshots, is forwarded.", message.id
                )

                forwarded_message = original_message
                original_message_channel_parent = original_message_channel
                if isinstance(original_message_channel, discord.Thread) and (
                    possible_parent := original_message_channel.parent
                ):
                    original_message_channel_parent = possible_parent
                forwarded_message_channel_is_nsfw = (
                    isinstance(
                        original_message_channel_parent,
                        discord.TextChannel
                        | discord.VoiceChannel
                        | discord.StageChannel
                        | discord.ForumChannel
                        | discord.CategoryChannel,
                    )
                    and original_message_channel_parent.nsfw
                )

                message_content = ""
                message_attachments = []
                message_embeds = []

            bridged_reply_to: dict[int, int] = {}
            replied_to_author = None
            replied_to_content = None
            reply_has_ping = False
            if message.type == discord.MessageType.reply:
                # This message is a reply to another message, so we should try to link to its match on the other side of bridges
                # bridged_reply_to will be a dict whose keys are channel IDs and whose values are the IDs of messages matching the
                # message I'm replying to in those channels
                message_is_reply = True

                if original_message.id != message.id:
                    replied_to_message = original_message
                else:
                    replied_to_message = resolved_message_reference
                if isinstance(replied_to_message, discord.Message):
                    replied_to_content = await replace_missing_emoji(
                        globals.truncate(
                            discord.utils.remove_markdown(
                                replied_to_message.clean_content
                            ),
                            50,
                        ),
                        session,
                    )
                    replied_to_author = replied_to_message.author

                    # identify if this reply "pinged" the target, to know whether to add the @ symbol UI
                    reply_has_ping = any(
                        x.id == replied_to_author.id for x in message.mentions
                    )

                # First, check whether the message replied to was itself bridged from a different channel
                select_message_map: SQLSelect[tuple[DBMessageMap]] = SQLSelect(
                    DBMessageMap
                ).where(DBMessageMap.target_message == str(message_reference_id))
                local_replied_to_message_map: DBMessageMap | None = await sql_retry(
                    lambda: session.scalars(select_message_map).first()
                )
                if isinstance(local_replied_to_message_map, DBMessageMap):
                    # So the message replied to was bridged from elsewhere
                    reply_source_channel_id = int(
                        local_replied_to_message_map.source_channel
                    )
                    source_replied_to_id = int(
                        local_replied_to_message_map.source_message
                    )
                    bridged_reply_to[reply_source_channel_id] = source_replied_to_id

                    try:
                        # Try to find the author of the original message
                        reply_source_channel = await globals.get_channel_from_id(
                            reply_source_channel_id,
                            ensure_text_or_thread=True,
                        )
                        source_replied_to = await reply_source_channel.fetch_message(
                            source_replied_to_id
                        )

                        replied_to_author = source_replied_to.author
                    except Exception:
                        pass
                else:
                    source_replied_to_id = message_reference_id

                # Now find all other bridged versions of the message we're replying to
                select_bridged_reply_to: SQLSelect[tuple[DBMessageMap]] = SQLSelect(
                    DBMessageMap
                ).where(DBMessageMap.source_message == str(source_replied_to_id))
                query_result: ScalarResult[DBMessageMap] = await sql_retry(
                    lambda: session.scalars(select_bridged_reply_to)
                )
                for message_map in query_result:
                    bridged_reply_to[int(message_map.target_channel)] = int(
                        message_map.target_message
                    )
            else:
                message_is_reply = False

            # Check who, if anyone, is pinged in the message
            people_to_ping = {m.id for m in message.mentions}
            # Remove everyone who was already successfully pinged in the message in the original channel
            message_channel = await globals.get_channel_parent(message.channel)
            people_to_ping.difference_update(
                {member.id for member in message_channel.members}
            )

            # Send a message out to each target webhook
            async_bridged_messages: list[
                Coroutine[Any, Any, list[BridgedMessage] | None]
            ] = []
            for target_id, webhook in reachable_channels.items():
                if not webhook:
                    continue

                webhook_channel = webhook.channel
                if not isinstance(webhook_channel, discord.TextChannel):
                    continue

                target_channel = await globals.get_channel_from_id(
                    target_id,
                    ensure_text_or_thread=True,
                )

                thread_splat: ThreadSplat = {}
                if target_id != webhook_channel.id:
                    # The target channel is not the same as the webhook's channel, so it should be a thread
                    if not isinstance(target_channel, discord.Thread):
                        logger.warning(
                            "Target channel for bridging (ID %s) does not match its associated webhook (ID %s).",
                            target_id,
                            webhook_channel.id,
                        )
                        continue
                    thread_splat = {"thread": target_channel}

                # Create an async version of bridging this message to gather at the end
                async_bridged_messages.append(
                    bridge_message_to_target_channel(
                        message,
                        message_content,
                        message_attachments,
                        deepcopy(message_embeds),
                        deepcopy(people_to_ping),
                        target_channel,
                        webhook,
                        webhook_channel,
                        message_is_reply,
                        replied_to_author,
                        replied_to_content,
                        bridged_reply_to.get(target_id),
                        reply_has_ping,
                        forwarded_message,
                        forwarded_message_channel_is_nsfw,
                        thread_splat,
                        session,
                    )
                )
                people_to_ping.difference_update(
                    {member.id for member in webhook_channel.members}
                )

            if len(async_bridged_messages) == 0:
                return

            # Insert references to the linked messages into the message_mappings table
            bridged_messages: list[BridgedMessage] = [
                bridged_message
                for bridged_message_list in (
                    await asyncio.gather(*async_bridged_messages)
                )
                if bridged_message_list
                for bridged_message in bridged_message_list
            ]
            source_message_id_str = str(message.id)
            source_channel_id_str = str(message_channel_id)
            await sql_retry(
                lambda: session.add_all(
                    [
                        DBMessageMap(
                            source_message=source_message_id_str,
                            source_channel=source_channel_id_str,
                            target_message=bridged_message.id,
                            target_channel=bridged_message.channel_id,
                            forward_header_message=bridged_message.forwarded_header_id,
                            target_message_order=bridged_message.message_order,
                            webhook=bridged_message.webhook_id,
                        )
                        for bridged_message in bridged_messages
                    ]
                )
            )
    except Exception as e:
        if isinstance(e, SQLError):
            logger.warning(
                "Ran into an SQL error while trying to bridge a message: %s", e
            )
        else:
            logger.error(
                "Ran into an unknown error while trying to bridge a message: %s", e
            )

        raise

    logger.debug("Message with ID %s successfully bridged.", message.id)


class BridgedMessage(NamedTuple):
    id: int
    message_order: int
    channel_id: int
    webhook_id: int | None
    forwarded_header_id: int | None


class ReplyEmbedDict(TypedDict, total=False):
    type: Literal["rich"]
    description: str
    url: NotRequired[str]
    thumbnail: NotRequired["ReplyEmbedThumbnailDict"]


class ReplyEmbedThumbnailDict(TypedDict):
    url: str
    height: int
    width: int


@beartype
async def bridge_message_to_target_channel(
    sent_message: discord.Message,
    message_content: str,
    message_attachments: list[discord.Attachment],
    message_embeds: list[discord.Embed],
    people_to_ping: set[int],
    target_channel: discord.TextChannel | discord.Thread,
    webhook: discord.Webhook,
    webhook_channel: discord.TextChannel,
    message_is_reply: bool,
    replied_to_author: discord.User | discord.Member | None,
    replied_to_content: str | None,
    bridged_reply_to: int | None,
    reply_has_ping: bool,
    forwarded_message: discord.Message | None,
    forwarded_message_channel_is_nsfw: bool,
    thread_splat: ThreadSplat,
    session: SQLSession,
) -> list[BridgedMessage] | None:
    """Bridge a message to a channel and return a list of dictionaries with information about the message bridged. Multiple dictionaries are returned in case a message has to be split into multiple ones due to message length.

    Parameters
    ----------
    sent_message : :class:`~discord.Message`
        The message being bridged.
    message_content : str
        Its contents.
    message_attachments : list[:class:`~discord.Attachment`]
        Its attachments.
    message_embeds : list[:class:`~discord.Embed`]
        Its embeds.
    people_to_ping : set[int]
        A set of IDs of people that were @-mentioned in the original message and who haven't already been pinged.
    target_channel : :class:`~discord.TextChannel` | :class:`~discord.Thread`
        The channel or thread the message is being bridged to.
    webhook : :class:`~discord.Webhook`
        The webhook that will send the message.
    webhook_channel : :class:`~discord.TextChannel`
        The channel the webhook is attached to.
    message_is_reply : bool
        Whether the message being bridged is replying to another message.
    replied_to_author : :class:`~discord.User` | :class:`~discord.Member` | None
        The author of the message the message being bridged is replying to, if it is a reply.
    replied_to_content : str | None
        The content of the message the message being bridged is replying to. Defaults to None, in which case it will be fetched from the matching message in the target channel if it can.
    bridged_reply_to : int | None
        The ID of a message the message being bridged is replying to in the target channel.
    reply_has_ping : bool
        Whether the reply is pinging the author of the original message
    forwarded_message : :class:`~discord.Message` | None
        A message being forwarded, in case it is a forward.
    forwarded_message_channel_is_nsfw : bool
        Whether the origin channel of the message being forwarded from is NSFW.
    thread_splat : ThreadSplat
        A splat with the thread this message is being bridged to, if any.
    session : :class:`~sqlalchemy.orm.Session`
        An SQLAlchemy ORM Session connecting to the database.

    Returns
    -------
    list[BridgedMessage] | None
    """
    logger.debug(
        "Bridging message with ID %s to channel with ID %s.",
        sent_message.id,
        target_channel.id,
    )

    # Lock the channel to preserve message ordering (particularly when doing message forwards)
    target_channel_id = target_channel.id
    lock = globals.channel_lock.get(target_channel_id)
    if not lock:
        lock = globals.channel_lock[target_channel_id] = asyncio.Lock()

    async with lock:
        return await _bridge_message_to_target_channel(
            sent_message,
            message_content,
            message_attachments,
            message_embeds,
            people_to_ping,
            target_channel,
            webhook,
            webhook_channel,
            message_is_reply,
            replied_to_author,
            replied_to_content,
            bridged_reply_to,
            reply_has_ping,
            forwarded_message,
            forwarded_message_channel_is_nsfw,
            thread_splat,
            session,
        )


async def _bridge_message_to_target_channel(
    sent_message: discord.Message,
    message_content: str,
    message_attachments: list[discord.Attachment],
    message_embeds: list[discord.Embed],
    people_to_ping: set[int],
    target_channel: discord.TextChannel | discord.Thread,
    webhook: discord.Webhook,
    webhook_channel: discord.TextChannel,
    message_is_reply: bool,
    replied_to_author: discord.User | discord.Member | None,
    replied_to_content: str | None,
    bridged_reply_to: int | None,
    reply_has_ping: bool,
    forwarded_message: discord.Message | None,
    forwarded_message_channel_is_nsfw: bool,
    thread_splat: ThreadSplat,
    session: SQLSession,
) -> list[BridgedMessage] | None:
    """Helper function to bridge a message to a channel."""
    # Replace Discord links in the message and embed text
    message_content = await replace_discord_links(
        message_content,
        target_channel,
        session,
    )
    for embed in message_embeds:
        embed.description = await replace_discord_links(
            embed.description,
            target_channel,
            session,
        )
        embed.title = await replace_discord_links(
            embed.title,
            target_channel,
            session,
        )

    # Try to find whether the user who sent this message is on the other side of the bridge and if so what their name and avatar would be
    bridged_member = await globals.get_channel_member(
        webhook_channel,
        sent_message.author.id,
    )
    if bridged_member:
        bridged_member_name = bridged_member.display_name
        bridged_avatar_url = bridged_member.display_avatar
        bridged_member_id = bridged_member.id
    else:
        bridged_member_name = sent_message.author.display_name
        bridged_avatar_url = sent_message.author.display_avatar
        bridged_member_id = sent_message.author.id

    if message_is_reply:
        # This message is a reply to another message
        replied_to_author_avatar = None
        replied_to_author_name = ""
        jump_url = None
        reply_error_msg = ""
        if bridged_reply_to:
            # The message being replied to is also bridged to this channel, so I'll create an embed to represent this
            try:
                message_replied_to = await target_channel.fetch_message(
                    bridged_reply_to
                )
                jump_url = message_replied_to.jump_url

                # Use the author's display name and avatar if they're in this server
                replied_to_author_name = discord.utils.escape_markdown(
                    message_replied_to.author.display_name
                )
                replied_to_author_avatar = message_replied_to.author.display_avatar

                # Try to fetch the replied to content if it's not available
                if not replied_to_content:
                    replied_to_content = await replace_missing_emoji(
                        globals.truncate(
                            discord.utils.remove_markdown(
                                message_replied_to.clean_content
                            ),
                            50,
                        ),
                        session,
                    )
            except discord.HTTPException:
                reply_error_msg = "The message being replied to could not be loaded."
        else:
            reply_error_msg = (
                "The message being replied to has not been bridged or has been deleted."
            )

        if replied_to_author is not None:
            if not replied_to_author_name:
                replied_to_author_avatar = replied_to_author.display_avatar

                replied_to_author_name = discord.utils.escape_markdown(
                    replied_to_author.name
                )
        elif replied_to_content is None:
            reply_error_msg = "This message is a reply but the message being replied to could not be loaded."

        reply_embed_dict: ReplyEmbedDict = {"type": "rich"}

        if replied_to_author_avatar:
            reply_embed_dict["thumbnail"] = {
                "url": replied_to_author_avatar.replace(size=16).url,
                "height": 18,
                "width": 18,
            }

        if replied_to_author_name:
            if reply_has_ping:
                # Discord represents ping "ON" vs "OFF" replies with an @ symbol before the reply author name
                # copy this behavior here
                replied_to_author_name = f"@{replied_to_author_name}"
            replied_to_author_name = " " + replied_to_author_name

        if jump_url:
            reply_embed_dict["url"] = jump_url
            reply_symbol = f"[↪]({jump_url})"
        else:
            reply_symbol = "↪"

        if replied_to_content:
            replied_to_content = "  " + replied_to_content
        else:
            replied_to_content = ""
            # TODO: deal with the fact that forwarded messages don't have contents
            if jump_url:
                reply_error_msg = (
                    "Couldn't load contents of the message this message is replying to."
                )

        if reply_error_msg:
            reply_error_msg = f"\n\n-# {reply_error_msg}"

        reply_embed_dict["description"] = (
            f"**{reply_symbol}{replied_to_author_name}**{replied_to_content}{reply_error_msg}"
        )

        reply_embed = [discord.Embed.from_dict(reply_embed_dict)]
    else:
        reply_embed = []

    attachments = await asyncio.gather(
        *[
            attachment.to_file(spoiler=attachment.is_spoiler())
            for attachment in message_attachments
        ]
    )

    target_channel_id = target_channel.id
    webhook_id = webhook.id

    try:
        if not forwarded_message:
            # Message is not a forward
            sent_message_ids: list[int] = []
            sending_initial_message = True
            while len(message_content) > 0 or sending_initial_message:
                # Message could be too long, split it up
                # TODO: handle split emoji/words/channels/mentions/etc
                sending_initial_message = False
                truncated_message = message_content[:2000]
                message_content = message_content[2000:]
                sent_message = await webhook.send(
                    content=truncated_message,
                    allowed_mentions=discord.AllowedMentions(
                        users=[discord.Object(id=id) for id in people_to_ping],
                        roles=False,
                        everyone=False,
                    ),
                    avatar_url=bridged_avatar_url,
                    username=bridged_member_name,
                    embeds=(
                        list(message_embeds + reply_embed)
                        if len(message_content) == 0
                        else []  # Only attach embeds on the last message
                    ),
                    files=(
                        attachments
                        if len(message_content) == 0
                        else []  # Only attach files on the last message
                    ),  # TODO: might throw HHTPException if too large?
                    wait=True,
                    **thread_splat,
                )
                sent_message_ids.append(sent_message.id)
                people_to_ping = set()
            return [
                BridgedMessage(
                    id=message_id,
                    message_order=idx,
                    channel_id=target_channel_id,
                    webhook_id=webhook_id,
                    forwarded_header_id=None,
                )
                for idx, message_id in enumerate(sent_message_ids)
            ]

        # Message is a forward so I'll send a short message saying who sent it then forward it myself
        target_channel_parent = await globals.get_channel_parent(target_channel)
        if not target_channel_parent.nsfw and forwarded_message_channel_is_nsfw:
            # Messages can't be forwarded from NSFW channels to SFW channels
            sent_message = await target_channel.send(
                allowed_mentions=discord.AllowedMentions(
                    users=False,
                    roles=False,
                    everyone=False,
                ),
                content=f"> -# <@{bridged_member_id}> forwarded a message from an NSFW channel across the bridge but this channel is SFW; forwarding failed.",
            )

            return [
                BridgedMessage(
                    id=sent_message.id,
                    message_order=0,
                    channel_id=sent_message.channel.id,
                    webhook_id=sent_message.webhook_id,
                    forwarded_header_id=None,
                )
            ]

        # Either the target channel is NSFW or the source isn't, so the forwarding can work fine
        async def bridge_forwarded_message():
            forward_header = await target_channel.send(
                allowed_mentions=discord.AllowedMentions(
                    users=False,
                    roles=False,
                    everyone=False,
                ),
                content=f"> -# The following message was originally forwarded by <@{bridged_member_id}>.",
            )
            bridged_forward = await forwarded_message.forward(target_channel)
            return BridgedMessage(
                id=bridged_forward.id,
                message_order=0,
                channel_id=bridged_forward.channel.id,
                webhook_id=bridged_forward.webhook_id,
                forwarded_header_id=forward_header.id,
            )

        return [await bridge_forwarded_message()]
    except discord.NotFound:
        # Webhook is gone, delete this bridge
        logger.warning(
            "Webhook in %s:%s (ID: %s) not found, demolishing bridges to this channel and its threads.",
            target_channel.guild.name,
            target_channel.name,
            target_channel.id,
        )

        try:
            await bridges.demolish_bridges(
                target_channel=target_channel,
                session=session,
            )
        except Exception as e:
            logger.error(
                "Exception occurred when trying to demolish an invalid bridge after bridging a message: %s",
                e,
            )
            raise
        return None


@globals.client.event
async def on_raw_message_edit(payload: discord.RawMessageUpdateEvent):
    """This function is called when a message is edited. Unlike `on_message_edit()`, this is called regardless of the state of the internal message cache.

    Parameters
    ----------
    payload : :class:`~discord.RawMessageUpdateEvent`
        The raw event payload data.

    Raises
    ------
    :class:`~discord.HTTPException`
        Editing a message failed.
    :class:`~discord.Forbidden`
        Tried to edit a message that is not yours.
    ValueError
        The length of embeds was invalid, there was no token associated with a webhook or a webhook had no state.
    """
    message_id = payload.message_id

    lock = globals.message_lock.get(message_id)
    if not lock:
        lock = asyncio.Lock()
        globals.message_lock[message_id] = lock

    async with lock:
        if not globals.message_lock.get(message_id):
            # Message has been deleted before the edit receipt somehow
            return

        if not (updated_message_content := payload.data.get("content")):
            # Not a content edit
            return

        if not await globals.wait_until_ready():
            return

        channel_id = payload.channel_id
        if not bridges.get_outbound_bridges(channel_id):
            return

        await edit_message_helper(
            message_content=updated_message_content,
            embeds=[
                discord.Embed.from_dict(embed) for embed in payload.data.get("embeds")
            ],
            message_id=message_id,
            channel_id=channel_id,
            message_is_reply=(
                int(payload.data.get("type")) == discord.MessageType.reply.value
            ),
        )


@beartype
async def edit_message_helper(
    *,
    message_content: str,
    embeds: list[discord.Embed],
    message_id: int,
    channel_id: int,
    message_is_reply: bool,
):
    """Edit bridged versions of a message, if possible.

    Parameters
    ----------
    message_content : str
        The updated contents of the message.
    embeds : list[:class:`~discord.Embed`]
        The updated embeds of the message.
    message_id : int
        The message ID.
    channel_id : int
        The ID of the channel the message being edited is in.
    message_is_reply : bool
        Whether the message being edited is a reply.

    Raises
    ------
    :class:`~discord.HTTPException`
        Editing a message failed.
    :class:`~discord.Forbidden`
        Tried to edit a message that is not the Bridge's.
    ValueError
        The length of embeds was invalid, there was no token associated with a webhook or a webhook had no state.
    """
    logger.debug("Bridging edit to message with ID %s.", message_id)

    # Get all channels reachable from this one via an unbroken sequence of outbound bridges as well as their webhooks
    reachable_channels = await bridges.get_reachable_channels(
        channel_id,
        "outbound",
        include_webhooks=True,
    )

    # Find all messages matching this one
    try:
        async_message_edits: list[Coroutine[Any, Any, None]] = []
        with Session() as session:
            # Ensure that the message has emoji I have access to
            message_content = await replace_missing_emoji(message_content, session)

            for bridged_channel_id, webhook in reachable_channels.items():
                # Iterate through the target channels and edit the bridged messages
                bridged_channel = await globals.get_channel_from_id(bridged_channel_id)
                if not isinstance(
                    bridged_channel,
                    (discord.TextChannel, discord.Thread),
                ):
                    continue

                thread_splat: ThreadSplat = {}
                if isinstance(bridged_channel, discord.Thread):
                    if not isinstance(bridged_channel.parent, discord.TextChannel):
                        continue
                    thread_splat = {"thread": bridged_channel}

                target_channel = webhook.channel
                channel_specific_message_content = message_content
                channel_specific_embeds = deepcopy(embeds)
                if isinstance(target_channel, discord.TextChannel):
                    # Replace Discord links in the message and embed text
                    channel_specific_message_content = await replace_discord_links(
                        channel_specific_message_content,
                        target_channel,
                        session,
                    )
                    for embed in channel_specific_embeds:
                        embed.description = await replace_discord_links(
                            embed.description,
                            target_channel,
                            session,
                        )
                        embed.title = await replace_discord_links(
                            embed.title,
                            target_channel,
                            session,
                        )

                # Find all bridged messages associated with this one (there might be multiple if the original message was split due to length)
                select_message_map: SQLSelect[tuple[DBMessageMap]] = (
                    SQLSelect(DBMessageMap)
                    .where(
                        sql_and(
                            DBMessageMap.source_message == message_id,
                            DBMessageMap.target_channel == str(bridged_channel_id),
                        )
                    )
                    .order_by(DBMessageMap.target_message_order)
                )
                bridged_messages: ScalarResult[DBMessageMap] = await sql_retry(
                    lambda: session.scalars(select_message_map)
                )

                for message_row in bridged_messages:
                    if not message_row.webhook:
                        break

                    # The webhook returned by the call to get_reachable_channels() may not be the same as the one used to post the message
                    if (message_webhook_id := int(message_row.webhook)) != webhook.id:
                        try:
                            webhook = await globals.client.fetch_webhook(
                                message_webhook_id
                            )
                        except Exception:
                            break

                    if len(channel_specific_message_content) > 0:
                        truncated_content = channel_specific_message_content[:2000]
                        channel_specific_message_content = (
                            channel_specific_message_content[2000:]
                        )
                    else:
                        truncated_content = "-# (The original message was longer than 2000 characters but has been edited to be shorter.)"

                    try:

                        async def edit_message(
                            message_row: DBMessageMap,
                            channel_specific_embeds: list[discord.Embed],
                            bridged_channel: discord.TextChannel | discord.Thread,
                            content: str,
                            webhook: discord.Webhook,
                            thread_splat: ThreadSplat,
                            attach_embeds: bool,
                        ):
                            try:
                                bridged_message_id = int(message_row.target_message)
                                if message_is_reply and attach_embeds:
                                    # The message being edited is a reply, I need to keep its embed
                                    bridged_message_embeds = (
                                        await bridged_channel.fetch_message(
                                            bridged_message_id
                                        )
                                    ).embeds
                                    if len(bridged_message_embeds) > 0:
                                        reply_embed = bridged_message_embeds[-1]
                                        channel_specific_embeds += [reply_embed]
                                await webhook.edit_message(
                                    message_id=bridged_message_id,
                                    content=content,
                                    embeds=(
                                        channel_specific_embeds
                                        if attach_embeds
                                        else []  # Only attach embeds on the last message
                                    ),
                                    **thread_splat,
                                )
                            except discord.NotFound:
                                # Webhook is gone, delete this bridge
                                logger.warning(
                                    "Webhook in %s:%s (ID: %s) not found, demolishing bridges to this channel and its threads.",
                                    bridged_channel.guild.name,
                                    bridged_channel.name,
                                    bridged_channel.id,
                                )
                                try:
                                    await bridges.demolish_bridges(
                                        target_channel=bridged_channel,
                                        session=session,
                                    )
                                except Exception as e:
                                    logger.error(
                                        "Exception occurred when trying to demolish an invalid bridge after bridging a message edit: %s",
                                        e,
                                    )

                        async_message_edits.append(
                            edit_message(
                                message_row,
                                channel_specific_embeds,
                                bridged_channel,
                                truncated_content,
                                webhook,
                                thread_splat,
                                len(channel_specific_message_content) == 0,
                            )
                        )
                    except discord.HTTPException as e:
                        logger.warning(
                            "Ran into a Discord exception while trying to edit a message across a bridge:\n"
                            + str(e)
                        )

            await asyncio.gather(*async_message_edits)
    except Exception as e:
        if isinstance(e, SQLError):
            logger.warning(
                "Ran into an SQL error while trying to edit a message: %s", e
            )
        else:
            logger.error(
                "Ran into an unknown error while trying to edit a message: %s", e
            )

        raise

    logger.debug("Successfully bridged edit to message with ID %s.", message_id)


@overload
async def replace_missing_emoji(
    message_content: str,
    session: SQLSession,
) -> str: ...


@overload
async def replace_missing_emoji(
    message_content: str,
    session: SQLSession | None = None,
) -> str: ...


@sql_command
@beartype
async def replace_missing_emoji(
    message_content: str,
    session: SQLSession,
) -> str:
    """Return a version of the contents of a message that replaces any instances of an emoji that the bot can't find with matching ones, if possible.

    Parameters
    ----------
    message_content : str
        The content of the message to process.
    session : :class:`~sqlalchemy.orm.Session` | None, optional
        An SQLAlchemy ORM Session connecting to the database. Defaults to None, in which case a new one will be created.

    Returns
    -------
    str

    Raises
    ------
    :class:`~discord.HTTPResponseError`
        HTTP request to fetch image returned a status other than 200.
    :class:`~discord.InvalidURL`
        URL generated from emoji was not valid.
    :class:`~discord.RuntimeError`
        Session connection failed.
    :class:`~discord.ServerTimeoutError`
        Connection to server timed out.
    """
    if not globals.emoji_server:
        # If we don't have an emoji server to store our own versions of emoji in then there's nothing we can do
        return message_content

    message_emoji: set[tuple[str, str]] = set(
        re.findall(r"<(a?:[^:]+):(\d+)>", message_content)
    )
    if len(message_emoji) == 0:
        # Message has no emoji
        return message_content

    emoji_to_replace: dict[str, str] = {}
    for emoji_name, emoji_id_str in message_emoji:
        emoji_id = int(emoji_id_str)
        emoji = globals.client.get_emoji(emoji_id)
        if emoji and emoji.is_usable():
            # I already have access to this emoji so it's fine
            continue

        try:
            await emoji_hash_map.map.ensure_hash_map(
                emoji_id=emoji_id,
                emoji_name=emoji_name,
                session=session,
            )
        except Exception as e:
            logger.error(
                "An error occurred when calling ensure_hash_map() from replace_missing_emoji(): %s",
                e,
            )
            continue

        if emoji := emoji_hash_map.map.get_accessible_emoji(emoji_id, skip_self=True):
            # I don't have access to this emoji but I have a matching one in my emoji mappings
            emoji_to_replace[f"<{emoji_name}:{emoji_id_str}>"] = str(emoji)
            continue

        try:
            emoji = await emoji_hash_map.map.copy_emoji_into_server(
                emoji_to_copy_id=emoji_id_str,
                emoji_to_copy_name=emoji_name,
                session=session,
            )
            if emoji:
                emoji_to_replace[f"<{emoji_name}:{emoji_id_str}>"] = str(emoji)
        except Exception:
            pass

    for missing_emoji_str, new_emoji_str in emoji_to_replace.items():
        message_content = message_content.replace(missing_emoji_str, new_emoji_str)
    return message_content


@overload
async def replace_discord_links(
    content: None,
    channel: discord.TextChannel | discord.Thread,
    session: SQLSession,
) -> None: ...


@overload
async def replace_discord_links(
    content: str,
    channel: discord.TextChannel | discord.Thread,
    session: SQLSession,
) -> str: ...


@beartype
async def replace_discord_links(
    content: str | None,
    channel: discord.TextChannel | discord.Thread,
    session: SQLSession,
) -> str | None:
    """Return a version of the contents of a string that replaces any links to other messages within the same channel or parent channel to appropriately bridged ones.

    Parameters
    ----------
    content : str | None
        The string to process. If set to None, this function returns None.
    channel : :class:`~discord.TextChannel` | :class:`~discord.Thread`
        The channel this message is being processed for.
    session : :class:`~sqlalchemy.orm.Session`
        An SQLAlchemy ORM Session connecting to the database.

    Returns
    -------
    str | None

    Raises
    ------
    :class:`~discord.RuntimeError`
        Session connection failed.
    :class:`~discord.ServerTimeoutError`
        Connection to server timed out.
    """
    if content is None:
        return None

    message_links: set[tuple[str, str, str, str]] = set(
        re.findall(r"discord(app)?.com/channels/(\d+|@me)/(\d+)/(\d+)", content)
    )
    if len(message_links) == 0:
        # No links to replace
        return content

    logger.debug(
        "Replacing discord links when bridging message into channel with ID %s.",
        channel.id,
    )
    guild_id = channel.guild.id

    # Get all reachable channel IDs from the current channel
    channel_id = channel.id
    channel_ids_to_check = {str(channel_id)}
    bridged_channel_ids: set[int] = set().union(
        await bridges.get_reachable_channels(channel_id, "outbound"),
        await bridges.get_reachable_channels(channel_id, "inbound"),
    )

    # If the current channel is actually a thread, get reachable channel IDs from its parent
    parent_channel = await globals.get_channel_parent(channel)
    if isinstance(channel, discord.Thread):
        parent_channel_id = parent_channel.id
        channel_ids_to_check.add(str(parent_channel_id))
        bridged_channel_ids = bridged_channel_ids.union(
            await bridges.get_reachable_channels(parent_channel_id, "outbound"),
            await bridges.get_reachable_channels(parent_channel_id, "inbound"),
        )

    # Get the channel IDs of all threads of the channel
    for thread in parent_channel.threads:
        thread_id = thread.id
        if thread_id == channel_id:
            continue

        channel_ids_to_check.add(str(thread_id))
        bridged_channel_ids = bridged_channel_ids.union(
            await bridges.get_reachable_channels(thread_id, "outbound"),
            await bridges.get_reachable_channels(thread_id, "inbound"),
        )

    # Now try to find equivalent links if the messages being linked to are bridged
    for _, link_guild_id, link_channel_id, link_message_id in message_links:
        if int(link_channel_id) not in bridged_channel_ids:
            continue

        # The message being linked is from a channel that is bridged to the current channel
        select_message_map: SQLSelect[tuple[DBMessageMap]] = SQLSelect(
            DBMessageMap
        ).where(
            sql_or(
                sql_and(
                    DBMessageMap.source_message == link_message_id,
                    DBMessageMap.target_channel.in_(channel_ids_to_check),
                ),
                sql_and(
                    DBMessageMap.target_message == link_message_id,
                    DBMessageMap.source_channel.in_(channel_ids_to_check),
                ),
            )
        )
        bridged_messages: ScalarResult[DBMessageMap] = await sql_retry(
            lambda: session.scalars(select_message_map)
        )
        for message_row in bridged_messages:
            if message_row.source_message == link_message_id:
                content = content.replace(
                    f"{link_guild_id}/{link_channel_id}/{link_message_id}",
                    f"{guild_id}/{message_row.target_channel}/{message_row.target_message}",
                )
            else:
                content = content.replace(
                    f"{link_guild_id}/{link_channel_id}/{link_message_id}",
                    f"{guild_id}/{message_row.source_channel}/{message_row.source_message}",
                )

            break

    return content


@globals.client.event
async def on_raw_message_delete(payload: discord.RawMessageDeleteEvent):
    """This function is called when a message is deleted. Unlike `on_message_delete()`, this is called regardless of the message being in the internal message cache or not.

    Parameters
    ----------
    payload : :class:`~discord.RawMessageDeleteEvent`
        The raw event payload data.

    Raises
    ------
    :class:`~discord.HTTPException`
        Deleting a message failed.
    :class:`~discord.Forbidden`
        Tried to delete a message that is not yours.
    ValueError
        A webhook does not have a token associated with it.
    """
    message_id = payload.message_id

    lock = globals.message_lock.get(message_id)
    if not lock:
        lock = asyncio.Lock()
        globals.message_lock[message_id] = lock

    async with lock:
        if not globals.message_lock.get(message_id):
            # Message has been deleted already (two deletion receipts?)
            return

        if not await globals.wait_until_ready():
            return

        channel_id = payload.channel_id
        if not bridges.get_outbound_bridges(channel_id):
            return

        await delete_message_helper(message_id, channel_id)

        del globals.message_lock[message_id]


@beartype
async def delete_message_helper(message_id: int, channel_id: int):
    """Delete bridged versions of a message, if possible.

    Parameters
    ----------
    message_id : int
        The message ID.
    channel_id : int
        The ID of the channel the message being deleted is in.

    Raises
    ------
    :class:`~discord.HTTPException`
        Deleting a message failed.
    :class:`~discord.Forbidden`
        Tried to delete a message that is not yours.
    ValueError
        A webhook does not have a token associated with it.
    """
    logger.debug("Bridging deletion of message with ID %s.", message_id)

    # Get all channels reachable from this one via an unbroken sequence of outbound bridges as well as their webhooks
    reachable_channels = await bridges.get_reachable_channels(
        channel_id,
        "outbound",
        include_webhooks=True,
    )

    # Find all messages matching this one
    try:
        async_message_deletes: list[Coroutine[Any, Any, None]] = []
        with Session.begin() as session:
            select_message_map: SQLSelect[tuple[DBMessageMap]] = SQLSelect(
                DBMessageMap
            ).where(DBMessageMap.source_message == message_id)
            bridged_messages: ScalarResult[DBMessageMap] = await sql_retry(
                lambda: session.scalars(select_message_map)
            )
            for message_row in bridged_messages:
                target_channel_id = int(message_row.target_channel)
                if target_channel_id not in reachable_channels:
                    continue

                bridged_channel = await globals.get_channel_from_id(target_channel_id)
                if not isinstance(
                    bridged_channel,
                    (discord.TextChannel, discord.Thread),
                ):
                    continue

                thread_splat: ThreadSplat = {}
                if isinstance(bridged_channel, discord.Thread):
                    if not isinstance(bridged_channel.parent, discord.TextChannel):
                        continue
                    thread_splat = {"thread": bridged_channel}

                try:

                    async def delete_message(
                        message_row: DBMessageMap,
                        target_channel_id: int,
                        thread_splat: ThreadSplat,
                        bridged_channel: discord.TextChannel | discord.Thread,
                    ):
                        if message_row.webhook:
                            # The webhook returned by the call to get_reachable_channels() may not be the same as the one used to post the message
                            message_webhook_id = int(message_row.webhook)
                            if (
                                message_webhook_id
                                == reachable_channels[target_channel_id].id
                            ):
                                webhook = reachable_channels[target_channel_id]
                            else:
                                try:
                                    webhook = await globals.client.fetch_webhook(
                                        message_webhook_id
                                    )
                                except Exception:
                                    return

                            try:
                                await webhook.delete_message(
                                    int(message_row.target_message),
                                    **thread_splat,
                                )
                            except discord.NotFound:
                                # Webhook is gone, delete this bridge
                                logger.warning(
                                    "Webhook in %s:%s (ID: %s) not found, demolishing bridges to this channel and its threads.",
                                    bridged_channel.guild.name,
                                    bridged_channel.name,
                                    bridged_channel.id,
                                )
                                try:
                                    await bridges.demolish_bridges(
                                        target_channel=bridged_channel,
                                        session=session,
                                    )
                                except Exception as e:
                                    if not isinstance(e, discord.HTTPException):
                                        logger.error(
                                            "Exception occurred when trying to demolish an invalid bridge after bridging a message deletion: %s",
                                            e,
                                        )
                                    raise
                        elif message_row.forward_header_message:
                            # If the message doesn't have a webhook, it's forwarded
                            partial_target_channel = (
                                globals.client.get_partial_messageable(
                                    target_channel_id
                                )
                            )
                            await partial_target_channel.get_partial_message(
                                int(message_row.target_message)
                            ).delete()
                            await partial_target_channel.get_partial_message(
                                int(message_row.forward_header_message)
                            ).delete()
                        else:
                            # This should never happen
                            return

                    async_message_deletes.append(
                        delete_message(
                            message_row,
                            target_channel_id,
                            thread_splat,
                            bridged_channel,
                        )
                    )
                except discord.HTTPException as e:
                    logger.warning(
                        "Ran into a Discord exception while trying to delete a message across a bridge: %s",
                        e,
                    )

            # If the message was bridged, delete its row
            # If it was a source of bridged messages, delete all rows of its bridged versions
            await sql_retry(
                lambda: session.execute(
                    SQLDelete(DBMessageMap).where(
                        sql_or(
                            DBMessageMap.source_message == str(message_id),
                            DBMessageMap.target_message == str(message_id),
                        )
                    )
                )
            )
    except Exception as e:
        if isinstance(e, SQLError):
            logger.warning(
                "Ran into an SQL error while trying to delete a message: %s", e
            )
        else:
            logger.error(
                "Ran into an unknown error while trying to delete a message: %s", e
            )

        raise

    await asyncio.gather(*async_message_deletes)

    logger.debug("Successfully bridged deletion of message with ID %s.", message_id)


@globals.client.event
async def on_raw_reaction_add(payload: discord.RawReactionActionEvent):
    """This function is called when a message has a reaction added. Unlike `on_reaction_add()`, this is called regardless of the state of the internal message cache.

    Parameters
    ----------
    payload : :class:`~discord.RawReactionActionEvent`
        The raw event payload data.

    Raises
    ------
    :class:`~discord.HTTPResponseError`
        HTTP request to fetch image returned a status other than 200.
    :class:`~discord.InvalidURL`
        URL generated from emoji was not valid.
    :class:`~discord.RuntimeError`
        Session connection failed.
    :class:`~discord.ServerTimeoutError`
        Connection to server timed out.
    """
    if not await globals.wait_until_ready():
        return

    if not globals.client.user or payload.user_id == globals.client.user.id:
        # Don't bridge my own reaction
        return

    channel_id = payload.channel_id
    if not bridges.get_outbound_bridges(channel_id):
        # Only bridge reactions across outbound bridges
        return

    await bridge_reaction_add(
        message_id=payload.message_id,
        channel_id=channel_id,
        emoji=payload.emoji,
    )


async def bridge_reaction_add(
    *,
    message_id: int,
    channel_id: int,
    emoji: discord.PartialEmoji,
):
    """Bridge reactions added to a message, if possible.

    Parameters
    ----------
    message_id : int
        The ID of the message being reacted to.
    channel_id : int
        The ID of the channel the message is in.
    emoji : :class:`~discord.PartialEmoji`
        The emoji being added to the message.

    Raises
    ------
    :class:`~discord.HTTPResponseError`
        HTTP request to fetch image returned a status other than 200.
    :class:`~discord.InvalidURL`
        URL generated from emoji was not valid.
    :class:`~discord.RuntimeError`
        Session connection failed.
    :class:`~discord.ServerTimeoutError`
        Connection to server timed out.
    """
    logger.debug(
        "Bridging reaction add of %s to message with ID %s.",
        emoji,
        message_id,
    )

    # Choose a "fallback emoji" to use in case I don't have access to the one being reacted and the message across the bridge doesn't already have it
    fallback_emoji: discord.Emoji | str | None
    if emoji.is_custom_emoji() and (emoji_id := emoji.id):
        # is_custom_emoji() guarantees that emoji.id is not None
        # Custom emoji, I need to check whether it exists and is available to me
        # I'll add this to my hash map if it's not there already
        try:
            await emoji_hash_map.map.ensure_hash_map(emoji=emoji)
        except Exception as e:
            logger.error(
                "An error occurred when calling ensure_hash_map() from on_raw_reaction_add(): %s",
                e,
            )
            raise

        emoji_id_str = str(emoji_id)

        fallback_emoji = globals.client.get_emoji(emoji_id)
        if not fallback_emoji or not fallback_emoji.is_usable():
            # Couldn't find the reactji, will try to see if I've got it mapped locally
            fallback_emoji = emoji_hash_map.map.get_accessible_emoji(
                emoji_id, skip_self=True
            )

        if not fallback_emoji:
            # I don't have the emoji mapped locally, I'll add it to my server and update my map
            try:
                fallback_emoji = await emoji_hash_map.map.copy_emoji_into_server(
                    emoji_to_copy=emoji
                )
            except Exception:
                fallback_emoji = None
    else:
        # It's a standard emoji, it's fine
        fallback_emoji = emoji.name
        emoji_id_str = fallback_emoji

    # Get the IDs of all emoji that match the current one
    equivalent_emoji_ids = emoji_hash_map.map.get_matches(emoji, return_str=True)
    if not equivalent_emoji_ids:
        equivalent_emoji_ids = frozenset(str(emoji.id))

    # Now find the list of channels that can validly be reached via outbound chains from this channel
    reachable_channel_ids = await bridges.get_reachable_channels(
        channel_id,
        "outbound",
    )

    # Find and react to all messages matching this one
    try:
        # Create a function to add reactions to messages asynchronously and gather them all at the end
        source_message_id_str = str(message_id)
        source_channel_id_str = str(channel_id)
        async_add_reactions: list[Coroutine[Any, Any, DBReactionMap | None]] = []

        async def add_reaction_helper(
            bridged_channel: discord.TextChannel | discord.Thread,
            target_message_id: int,
        ):
            bridged_message = await bridged_channel.fetch_message(target_message_id)

            # I'll try to check whether there are already reactions in the target message matching mine
            existing_matching_emoji = None
            if fallback_emoji:
                existing_matching_emoji = next(
                    (
                        reaction.emoji
                        for reaction in bridged_message.reactions
                        if reaction.emoji == fallback_emoji
                    ),
                    None,
                )
            if not existing_matching_emoji:
                existing_matching_emoji = next(
                    (
                        emoji
                        for reaction in bridged_message.reactions
                        if (
                            (emoji := reaction.emoji)
                            and (
                                (
                                    not (is_str := isinstance(emoji, str))
                                    and (
                                        emoji.name in equivalent_emoji_ids
                                        or str(emoji.id) in equivalent_emoji_ids
                                    )
                                )
                                or (is_str and emoji in equivalent_emoji_ids)
                            )
                        )
                    ),
                    None,
                )

            if existing_matching_emoji:
                bridged_emoji = existing_matching_emoji
            elif fallback_emoji:
                bridged_emoji = fallback_emoji
            else:
                return None

            await bridged_message.add_reaction(bridged_emoji)

            # I'll return a reaction map to insert into the reaction map table
            if isinstance(bridged_emoji, str):
                bridged_emoji_id = None
                bridged_emoji_name = bridged_emoji
            else:
                bridged_emoji_id = str(bridged_emoji.id) if bridged_emoji.id else None
                bridged_emoji_name = bridged_emoji.name
                if bridged_emoji.animated:
                    bridged_emoji_name = f"a:{bridged_emoji_name}"

            return DBReactionMap(
                source_emoji=emoji_id_str,
                source_message=source_message_id_str,
                source_channel=source_channel_id_str,
                target_message=str(target_message_id),
                target_channel=str(bridged_channel.id),
                target_emoji_id=bridged_emoji_id,
                target_emoji_name=bridged_emoji_name,
            )

        with Session.begin() as session:
            # Let me check whether I've already reacted to bridged messages in some of these channels
            select_reaction_map: SQLSelect[tuple[DBReactionMap]] = SQLSelect(
                DBReactionMap
            ).where(
                DBReactionMap.source_message == source_message_id_str,
                DBReactionMap.source_emoji == emoji_id_str,
            )
            already_bridged_reactions: ScalarResult[DBReactionMap] = await sql_retry(
                lambda: session.scalars(select_reaction_map)
            )
            already_bridged_reaction_channels = {
                int(bridged_reaction.target_channel)
                for bridged_reaction in already_bridged_reactions
            }

            reachable_channel_ids = (
                reachable_channel_ids - already_bridged_reaction_channels
            )
            if len(reachable_channel_ids) == 0:
                # I've already bridged this reaction to all reachable channels
                return

            # First, check whether this message is bridged, in which case I need to find its source
            select_message_map: SQLSelect[tuple[DBMessageMap]] = SQLSelect(
                DBMessageMap
            ).where(
                DBMessageMap.target_message == source_message_id_str,
            )
            source_message_map: DBMessageMap | None = await sql_retry(
                lambda: session.scalars(select_message_map).first()
            )
            if isinstance(source_message_map, DBMessageMap):
                # This message was bridged, so find the original one, react to it, and then find any other bridged messages from it
                try:
                    source_channel = await globals.get_channel_from_id(
                        int(source_message_map.source_channel),
                        ensure_text_or_thread=True,
                    )
                except ChannelTypeError:
                    return

                source_channel_id = source_channel.id
                source_message_id = int(source_message_map.source_message)
                if source_channel_id in reachable_channel_ids:
                    try:
                        async_add_reactions.append(
                            add_reaction_helper(source_channel, source_message_id)
                        )
                    except discord.HTTPException as e:
                        logger.warning(
                            "Ran into a Discord exception while trying to add a reaction across a bridge: %s",
                            e,
                        )
                    except Exception as e:
                        logger.error(
                            "Ran into an unknown error while trying to add a reaction across a bridge: %s",
                            e,
                        )
                        raise
            else:
                # This message is (or might be) the source
                source_message_id = message_id
                source_channel_id = channel_id

            if not bridges.get_outbound_bridges(source_channel_id):
                if len(async_add_reactions) > 0:
                    reaction_added = await async_add_reactions[0]
                    await sql_retry(lambda: session.add(reaction_added))
                return

            # Bridge reactions to the last bridged message of a group of split bridged messages
            max_message_subq = (
                SQLSelect(
                    DBMessageMap.target_channel,
                    DBMessageMap.source_message,
                    func.max(DBMessageMap.target_message_order).label("max_order"),
                )
                .where(DBMessageMap.source_message == str(source_message_id))
                .group_by(DBMessageMap.target_channel, DBMessageMap.source_message)
                .subquery()
            )
            select_message_map: SQLSelect[tuple[DBMessageMap]] = (
                SQLSelect(DBMessageMap)
                .where(DBMessageMap.source_message == str(source_message_id))
                .join(
                    max_message_subq,
                    sql_and(
                        DBMessageMap.target_channel
                        == max_message_subq.c.target_channel,
                        DBMessageMap.target_message_order
                        == max_message_subq.c.max_order,
                        DBMessageMap.source_message
                        == max_message_subq.c.source_message,
                    ),
                )
            )
            bridged_messages_query_result: ScalarResult[DBMessageMap] = await sql_retry(
                lambda: session.scalars(select_message_map)
            )
            for message_row in bridged_messages_query_result:
                target_channel_id = int(message_row.target_channel)
                if target_channel_id not in reachable_channel_ids:
                    continue

                bridged_channel = await globals.get_channel_from_id(target_channel_id)
                if not isinstance(
                    bridged_channel,
                    (discord.TextChannel, discord.Thread),
                ):
                    continue

                try:
                    async_add_reactions.append(
                        add_reaction_helper(
                            bridged_channel, int(message_row.target_message)
                        )
                    )
                except discord.HTTPException as e:
                    logger.warning(
                        "Ran into a Discord exception while trying to add a reaction across a bridge: %s",
                        e,
                    )
                except Exception as e:
                    logger.error(
                        "Ran into an unknown error while trying to add a reaction across a bridge: %s",
                        e,
                    )
                    return

            reactions_added = await asyncio.gather(*async_add_reactions)
            await sql_retry(lambda: session.add_all([r for r in reactions_added if r]))
    except Exception as e:
        if isinstance(e, SQLError):
            logger.warning(
                "Ran into an SQL error while trying to add a reaction to a message: %s",
                e,
            )
        else:
            logger.error(
                "Ran into an unknown error while trying to add a reaction to a message: %s",
                e,
            )

        return

    logger.debug("Reaction bridged.")


@globals.client.event
async def on_raw_reaction_remove(payload: discord.RawReactionActionEvent):
    """This function is called when a message has a reaction removed. Unlike `on_reaction_remove()`, this is called regardless of the state of the internal message cache.

    Parameters
    ----------
    payload : :class:`~discord.RawReactionActionEvent`
        The raw event payload data.
    """
    if not await globals.wait_until_ready():
        return

    if not globals.client.user:
        return

    if (client_user_id := globals.client.user.id) == payload.user_id:
        # Don't bridge my own reactions
        return

    if not bridges.get_outbound_bridges(channel_id := payload.channel_id):
        # Only remove reactions across outbound bridges
        return

    try:
        channel = await globals.get_channel_from_id(
            channel_id,
            ensure_text_or_thread=True,
        )
    except ChannelTypeError:
        # This really shouldn't happen
        logger.error(
            "Channel with ID %s is registered to bot's bridged channels but isn't a text channel nor a thread off one.",
            channel_id,
        )
        return

    # I will try to see if this emoji still has other reactions in it and, if so, stop doing this as I don't care anymore
    message_id = payload.message_id
    message = await channel.fetch_message(message_id)

    emoji = payload.emoji
    reactions_with_emoji = {
        reaction
        for reaction in message.reactions
        if reaction.emoji == emoji.name or reaction.emoji == emoji
    }
    for reaction in reactions_with_emoji:
        async for user in reaction.users():
            if user.id != client_user_id:
                # There is at least one user who reacted to this message other than me, so I don't need to do anything
                return

    await bridge_reaction_remove(
        message_id=message_id,
        emoji=emoji,
    )


async def bridge_reaction_remove(
    *,
    message_id: int,
    emoji: discord.PartialEmoji,
):
    """Bridge reaction removal.

    Parameters
    ----------
    message_id : int
        The ID of the message a reaction is being removed from.
    emoji : :class:`~discord.PartialEmoji`
        The emoji being removed.
    """
    logger.debug(
        "Bridging reaction removal of %s from message with ID %s.",
        emoji,
        message_id,
    )

    # If I'm here, there are no remaining reactions of this kind on this message except perhaps for my own
    await unreact(message_id=message_id, emoji_to_remove=emoji)

    logger.debug(
        "Successfully bridged reaction removal of %s from message with ID %s.",
        emoji,
        message_id,
    )


@globals.client.event
async def on_raw_reaction_clear_emoji(payload: discord.RawReactionClearEmojiEvent):
    """This function is called when a message has a specific reaction removed it. Unlike `on_reaction_clear_emoji()`, this is called regardless of the state of the internal message cache.

    Parameters
    ----------
    payload : :class:`~discord.RawReactionClearEmojiEvent`
        The raw event payload data.
    """
    if not await globals.wait_until_ready():
        return

    if not bridges.get_outbound_bridges(payload.channel_id):
        # Only remove reactions across outbound bridges
        return

    await bridge_reaction_clear_emoji(
        message_id=payload.message_id, emoji=payload.emoji
    )


async def bridge_reaction_clear_emoji(
    *,
    message_id: int,
    emoji: discord.PartialEmoji,
):
    """Bridge reaction removal.

    Parameters
    ----------
    message_id : int
        The ID of the message a reaction is being removed from.
    emoji : :class:`~discord.PartialEmoji`
        The emoji being removed.
    """
    logger.debug(
        "Bridging reaction clear of %s from message with ID %s.",
        emoji,
        message_id,
    )

    await unreact(message_id=message_id, emoji_to_remove=emoji)

    logger.debug(
        "Successfully bridged clear removal of %s from message with ID %s.",
        emoji,
        message_id,
    )


@globals.client.event
async def on_raw_reaction_clear(payload: discord.RawReactionClearEvent):
    """Bridge reaction removal, if necessary.

    This function is called when a message has all its reactions removed. Unlike `on_reaction_clear()`, this is called regardless of the state of the internal message cache.

    Parameters
    ----------
    payload : :class:`~discord.RawReactionClearEvent`
        The raw event payload data.
    """
    if not await globals.wait_until_ready():
        return

    if not bridges.get_outbound_bridges(payload.channel_id):
        # Only remove reactions across outbound bridges
        return

    message_id = payload.message_id

    logger.debug("Bridging reaction clear from message with ID %s.", message_id)

    await unreact(message_id=message_id)

    logger.debug(
        "Successfully bridged clear removal from message with ID %s.",
        message_id,
    )


@overload
async def unreact(*, message_id: int, session: SQLSession | None = None):
    """Remove all reactions by the bot from messages bridged from a given message (but not from the message itself).

    Parameters
    ----------
    message_id : int
        The ID of the message a reaction is being removed from.
    """
    ...


@overload
async def unreact(
    *,
    message_id: int,
    emoji_to_remove: discord.PartialEmoji,
    session: SQLSession | None = None,
):
    """Remove all reactions by the bot using a given emoji from messages bridged from a given message (but not from the message itself).

    Parameters
    ----------
    message_id : int
        The ID of the message a reaction is being removed from.
    emoji : :class:`~discord.PartialEmoji`
        The emoji being removed.
    """
    ...


@sql_command
@beartype
async def unreact(
    *,
    message_id: int,
    emoji_to_remove: discord.PartialEmoji | None = None,
    session: SQLSession,
):
    """Remove all reactions by the bot using a given emoji (or all emoji) from messages bridged from a given message (but not from the message itself).

    Parameters
    ----------
    message_id : int
        The ID of the message a reaction is being removed from.
    emoji : :class:`~discord.PartialEmoji` | None, optional
        The emoji being removed. Defaults to None, in which case all of them will be.
    session : :class:`~sqlalchemy.orm.Session` | None, optional
        An SQLAlchemy ORM Session connecting to the database. Defaults to None, in which case a new one will be created.
    """
    if emoji_to_remove:
        removed_emoji_id = (
            str(emoji_to_remove.id) if emoji_to_remove.id else emoji_to_remove.name
        )
        equivalent_emoji_ids = emoji_hash_map.map.get_matches(
            emoji_to_remove,
            return_str=True,
        )
    else:
        removed_emoji_id = None
        equivalent_emoji_ids = None

    try:
        # First I find all of the messages that got this reaction bridged to them
        conditions = [DBReactionMap.source_message == str(message_id)]
        if removed_emoji_id:
            conditions.append(DBReactionMap.source_emoji == removed_emoji_id)

        select_bridged_reactions: SQLSelect[tuple[DBReactionMap]] = SQLSelect(
            DBReactionMap
        ).where(*conditions)
        bridged_reactions: ScalarResult[DBReactionMap] = await sql_retry(
            lambda: session.scalars(select_bridged_reactions)
        )
        bridged_messages = {
            (
                map.target_message,
                map.target_channel,
                map.target_emoji_id,
                map.target_emoji_name,
                (
                    equivalent_emoji_ids
                    or emoji_hash_map.map.get_matches(
                        map.source_emoji,
                        return_str=True,
                    )
                ),
            )
            for map in bridged_reactions
        }

        if len(bridged_messages) == 0:
            return

        # Then I remove them from the database
        await sql_retry(
            lambda: session.execute(SQLDelete(DBReactionMap).where(*conditions))
        )

        # Next I find the messages that still have reactions of this type in them even after I removed the ones above
        conditions = [
            DBReactionMap.target_message.in_(
                [message_id for message_id, _, _, _, _ in bridged_messages]
            )
        ]
        if equivalent_emoji_ids:
            conditions.append(DBReactionMap.source_emoji.in_(equivalent_emoji_ids))
        select_bridged_reactions: SQLSelect[tuple[DBReactionMap]] = SQLSelect(
            DBReactionMap
        ).where(*conditions)
        remaining_reactions: ScalarResult[DBReactionMap] = await sql_retry(
            lambda: session.scalars(select_bridged_reactions)
        )

        # And I get rid of my reactions from the messages that aren't on that list
        messages_to_remove_reaction_from = bridged_messages - {
            (
                map.target_message,
                map.target_channel,
                map.target_emoji_id,
                map.target_emoji_name,
                (
                    equivalent_emoji_ids
                    or emoji_hash_map.map.get_matches(
                        map.source_emoji,
                        return_str=True,
                    )
                ),
            )
            for map in remaining_reactions
        }

        if len(messages_to_remove_reaction_from) == 0:
            # I don't have to remove my reaction from any bridged messages
            return

        # There is at least one reaction in one target message that should no longer be there
        def get_emoji_or_name(
            target_emoji_id: str | None,
            target_emoji_name: str | None,
        ):
            if target_emoji_name:
                if target_emoji_id:
                    return f"{target_emoji_name}:{target_emoji_id}"
                else:
                    return target_emoji_name
            elif target_emoji_id:
                try:
                    return globals.client.get_emoji(int(target_emoji_id))
                except ValueError:
                    return None
            else:
                return None

        async def remove_reactions_with_emoji(
            target_channel_id: str,
            target_message_id: str,
            target_emoji_id: str | None,
            target_emoji_name: str | None,
        ):
            target_channel = await globals.get_channel_from_id(int(target_channel_id))
            if not isinstance(
                target_channel,
                (discord.TextChannel, discord.Thread),
            ):
                return

            target_message = await target_channel.fetch_message(int(target_message_id))

            emoji_to_remove = get_emoji_or_name(target_emoji_id, target_emoji_name)
            if emoji_to_remove:
                try:
                    await target_message.remove_reaction(
                        emoji_to_remove, target_channel.guild.me
                    )
                except Exception:
                    pass

        compacted_messages_to_remove_reaction_from = {
            (
                target_message_id,
                target_channel_id,
                target_emoji_id,
                target_emoji_name,
            )
            for target_message_id, target_channel_id, target_emoji_id, target_emoji_name, _ in messages_to_remove_reaction_from
        }
        await asyncio.gather(
            *[
                remove_reactions_with_emoji(
                    target_channel_id,
                    target_message_id,
                    target_emoji_id,
                    target_emoji_name,
                )
                for target_message_id, target_channel_id, target_emoji_id, target_emoji_name in compacted_messages_to_remove_reaction_from
            ]
        )
    except Exception as e:
        if isinstance(e, SQLError):
            logger.warning(
                "Ran into an SQL error while running %s(): %s", inspect.stack()[1][3], e
            )
        else:
            logger.error(
                "Ran into an unknown error while running %s(): %s",
                inspect.stack()[1][3],
                e,
            )

        raise


@globals.client.event
async def on_thread_create(thread: discord.Thread):
    """This function is called whenever a thread is created.

    Parameters
    ----------
    thread : :class:`~discord.Thread`
        The thread that was created.
    """
    # Bridge a thread from a channel that has auto_bridge_threads enabled
    if not isinstance(thread.parent, discord.TextChannel):
        return

    try:
        await thread.join()
    except Exception as e:
        logger.error("An error occurred while trying to join a thread: %s", e)
        raise

    if not await globals.wait_until_ready():
        return

    parent_channel = thread.parent
    if parent_channel.id not in globals.auto_bridge_thread_channels:
        return

    assert globals.client.user
    if thread.owner_id and thread.owner_id == globals.client.user.id:
        return

    if not thread.permissions_for(thread.guild.me).manage_webhooks:
        return

    await auto_bridge_thread(thread)


async def auto_bridge_thread(thread: discord.Thread):
    """Create matching threads across a bridge if the created thread's parent channel has auto-bridge-threads enabled.

    Parameters
    ----------
    thread : :class:`~discord.Thread`
        The thread that was created.
    """
    logger.debug("Automatically bridging thread with ID %s.", thread.id)

    try:
        await commands.bridge_thread_helper(thread, thread.owner_id)
    except Exception as e:
        logger.error("An error occurred while trying to bridge a thread: %s", e)
        raise

    # The message that was used to create the thread will need to be bridged, as the bridge didn't exist at the time
    last_message = thread.last_message
    if not last_message or last_message.content == "":
        refreshed_thread = await globals.get_channel_from_id(thread.id)
        if isinstance(refreshed_thread, discord.Thread):
            last_message = refreshed_thread.last_message
    if last_message and last_message.content != "":
        await bridge_message_helper(last_message)

    logger.debug("Thread with ID %s successfully bridged.", thread.id)


@globals.client.event
async def on_guild_join(server: discord.Guild):
    joined_server_msg = f"Just joined server '{server.name}'."
    logger.info(f"{joined_server_msg} Hashing emoji...")
    print(joined_server_msg)
    try:
        await emoji_hash_map.map.load_server_emoji(server.id)
        logger.info("Emoji hashed!")
    except Exception as e:
        logger.error(
            "An unknown error occurred when trying to hash emoji on joining a new server: %s",
            e,
        )
        raise


@globals.client.event
async def on_guild_remove(server: discord.Guild):
    left_server_msg = f"Just left server '{server.name}'."
    logger.info(left_server_msg)
    print(left_server_msg)


@globals.client.event
async def on_disconnect():
    """Mark the bot as disconnected."""
    globals.is_connected = False


@globals.client.event
async def on_connect():
    await reconnect()


@globals.client.event
async def on_resumed():
    await reconnect()


async def reconnect():
    """Mark the bot as connected and try to check for new messages that haven't been bridged."""
    if (not globals.is_ready) or globals.is_connected:
        return

    globals.is_connected = True

    # Find all channels that have outbound bridges.
    if len(bridges.get_channels_with_outbound_bridges()) == 0:
        return

    await bridge_unbridged_messages()


async def bridge_unbridged_messages():
    with Session() as session:
        # Find the latest bridged messages from each channel
        subquery = (
            session.query(
                DBMessageMap.source_channel,
                func.max(DBMessageMap.id).label("max_id"),
            )
            .group_by(DBMessageMap.source_channel)
            .subquery()
        )
        select_latest_bridged_messages: SQLSelect[tuple[DBMessageMap]] = SQLSelect(
            DBMessageMap
        ).join(
            subquery,
            (DBMessageMap.source_channel == subquery.c.source_channel)
            & (DBMessageMap.id == subquery.c.max_id),
        )

        bridged_messages_query_result: ScalarResult[DBMessageMap] = session.scalars(
            select_latest_bridged_messages
        )

        for bridged_message_row in bridged_messages_query_result:
            # Check whether the ID of the latest bridged message for a channel is also the ID of that channel's latest message
            channel_id = int(bridged_message_row.source_channel)
            message_id = int(bridged_message_row.source_message)

            try:
                channel = await globals.get_channel_from_id(
                    channel_id,
                    ensure_text_or_thread=True,
                )
            except ChannelTypeError:
                continue

            if channel.last_message_id and channel.last_message_id == message_id:
                # Most recent message in the channel has been bridged
                continue

            # There might be unbridged messages, try to find them
            try:
                latest_bridged_message = channel.get_partial_message(message_id)

                messages_after_latest_bridged = [
                    message
                    async for message in channel.history(
                        after=latest_bridged_message.created_at,
                        oldest_first=True,
                    )
                ]
            except discord.Forbidden as e:
                logger.warning(
                    "An error occurred when attempting to fetch unbridged messages after a disconnection:\n%s",
                    e,
                )
                continue

            # Try to bridge them
            for message_to_bridge in messages_after_latest_bridged:
                if message_to_bridge.id == message_id:
                    continue

                try:
                    await on_message(message_to_bridge)
                except Exception:
                    break


app_token = globals.settings.get("app_token")
assert isinstance(app_token, str)
logger.info("Connecting client...")
globals.client.run(app_token, reconnect=True)<|MERGE_RESOLUTION|>--- conflicted
+++ resolved
@@ -4,7 +4,15 @@
 import inspect
 import re
 from copy import deepcopy
-from typing import Any, Coroutine, Literal, NamedTuple, NotRequired, TypedDict, overload
+from typing import (
+    Any,
+    Coroutine,
+    Literal,
+    NamedTuple,
+    NotRequired,
+    TypedDict,
+    overload,
+)
 
 import discord
 from beartype import beartype
@@ -59,10 +67,10 @@
 
     logger.info("Client successfully connected. Running initial loading procedures...")
 
-<<<<<<< HEAD
-=======
     await setup_bot()
 
+    globals.is_connected = True
+    globals.is_ready = True
     logger.info("Bot is ready.")
 
 
@@ -80,8 +88,6 @@
     :class:`~discord.Forbidden`
         You do not have permissions to create or delete webhooks for some of the channels in existing Bridges.
     """
-    session = None
->>>>>>> ce174637
     try:
         logger.info("Loading bridges from database...")
         await bridges.load_from_database()
@@ -225,9 +231,6 @@
     else:
         print("Bot is not connected to any servers.")
         logger.info("Bot is not connected to any servers.")
-
-    globals.is_connected = True
-    globals.is_ready = True
 
 
 @globals.client.event
