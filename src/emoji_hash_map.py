import asyncio
import random
from typing import Any, Coroutine, Literal, Sequence, overload

import discord
from beartype import beartype
from sqlalchemy import Delete as SQLDelete
from sqlalchemy import ScalarResult
from sqlalchemy import Select as SQLSelect
from sqlalchemy import Update as SQLUpdate
from sqlalchemy import UpdateBase
from sqlalchemy import not_ as sql_not
from sqlalchemy.exc import StatementError as SQLError
from sqlalchemy.orm import Session as SQLSession

import globals
from database import DBEmoji, engine, sql_retry, sql_upsert
from validations import ArgumentError, logger


class EmojiHashMap:
    """
    A mapping between emoji IDs and hashes of their images.
    """

    @beartype
    def __init__(self, session: SQLSession | None = None):
        """Initialise the emoji hash map from the emoji table.

        #### Args:
            - `session`: A connection to the database. Defaults to None.
        """
        logger.info("Initialising emoji hash map...")

        self._emoji_to_hash: dict[int, str] = {}
        self._hash_to_emoji: dict[str, set[int]] = {}
        self._hash_to_available_emoji: dict[str, set[int]] = {}
        self._hash_to_internal_emoji: dict[str, int] = {}

        close_after = False
        try:
            if not session:
                session = SQLSession(engine)
                close_after = True

            select_hashed_emoji: SQLSelect[tuple[DBEmoji]] = SQLSelect(DBEmoji)
            hashed_emoji_query_result: ScalarResult[DBEmoji] = session.scalars(
                select_hashed_emoji
            )
            emoji_ids_to_delete: set[str] = set()
            accessibility_flips: set[str] = set()
            for row in hashed_emoji_query_result:
                emoji_id_str = row.id
                emoji_id = int(emoji_id_str)

                emoji_hash = row.image_hash

                emoji_actually_accessible = not not globals.client.get_emoji(emoji_id)
                if (
                    row.server_id
                    and (server_id := int(row.server_id))
                    and globals.client.get_guild(server_id)
                    and not emoji_actually_accessible
                ):
                    # Emoji isn't accessible despite me being in its guild, it was probably deleted
                    logger.debug("Emoji with ID %s was not found.", emoji_id_str)
                    emoji_ids_to_delete.add(emoji_id_str)
                    continue

                emoji_registered_as_accessible = row.accessible
                if emoji_registered_as_accessible != emoji_actually_accessible:
                    accessibility_flips.add(emoji_id_str)

                self._add_emoji_to_map(
                    emoji_id,
                    emoji_hash,
                    accessible=emoji_actually_accessible,
                    server_id=row.server_id,
                )

            if len(emoji_ids_to_delete) > 0:
                session.execute(
                    SQLDelete(DBEmoji).where(DBEmoji.id.in_(emoji_ids_to_delete))
                )

            if len(accessibility_flips) > 0:
                session.execute(
                    SQLUpdate(DBEmoji)
                    .where(DBEmoji.id.in_(accessibility_flips))
                    .values(accessible=sql_not(DBEmoji.accessible))
                )
        except Exception as e:
            if close_after and session:
                session.rollback()
                session.close()

            logger.error("An error occurred while creating an EmojiHashMap: %s", e)
            raise

        if close_after:
            session.commit()
            session.close()

        logger.info("Emoji hash map initialised.")

    @beartype
    def _add_emoji_to_map(
        self,
        emoji_id: int | str,
        image_hash: str,
        *,
        accessible: bool | None = None,
        server_id: int | str | None = None,
        is_internal: bool | None = None,
    ) -> tuple[int, str]:
        """Add an emoji to the hash map.

        #### Args:
            - `emoji_id`: The ID of the emoji.
            - `image_hash`: The hash of its image.
            - `accessible`: Whether the emoji is accessible to the bot. Defaults to None, in which case will try to figure it out from the other arguments.
            - `server_id`: The ID of the server this emoji is in. If included and equal to the bot's emoji server, will set `accessible` to True and add the emoji to the internal emoji hash map.
            - `is_internal`: If set to True, will set `accessible` to True and add the emoji to the internal emoji hash map.

        #### Raises:
            - `ValueError`: `emoji_id` or `server_id` were not valid numerical IDs.

        #### Returns:
            - `tuple[int, str]`: A tuple with the emoji ID and the hash of its image.
        """
        logger.debug("Adding emoji with ID %s to emoji hash map...", emoji_id)

        if not is_internal and server_id:
            server_id = int(server_id)
            if (
                emoji_server_id := globals.settings.get("emoji_server_id")
            ) and server_id == int(emoji_server_id):
                is_internal = True
                accessible = True
            elif globals.client.get_guild(server_id):
                accessible = True

        emoji_id = int(emoji_id)

        self._emoji_to_hash[emoji_id] = image_hash
        if accessible is None:
            accessible = not not globals.client.get_emoji(emoji_id)

        if not self._hash_to_emoji.get(image_hash):
            self._hash_to_emoji[image_hash] = set()
        self._hash_to_emoji[image_hash].add(emoji_id)

        if accessible:
            if not self._hash_to_available_emoji.get(image_hash):
                self._hash_to_available_emoji[image_hash] = set()
            self._hash_to_available_emoji[image_hash].add(emoji_id)
        elif (
            self._hash_to_available_emoji.get(image_hash)
            and emoji_id in self._hash_to_available_emoji[image_hash]
        ):
            self._hash_to_available_emoji[image_hash].remove(emoji_id)

        if is_internal:
            self._hash_to_internal_emoji[image_hash] = emoji_id

        logger.debug("Emoji with ID %s added to map.", emoji_id)
        return (emoji_id, image_hash)

    @beartype
    async def _add_emoji_to_database(
        self,
        *,
        emoji: discord.PartialEmoji | discord.Emoji | None = None,
        emoji_id: int | str | None = None,
        emoji_name: str | None = None,
        emoji_server_id: int | str | None = None,
        emoji_animated: bool | None = None,
        image: bytes | None = None,
        image_hash: str | None = None,
        accessible: bool = False,
        session: SQLSession | None = None,
    ):
        """Inserts an emoji into the `emoji` database table.

        #### Args:
            - `emoji`: The Discord emoji to insert. Defaults to None, in which case `emoji_id` and `emoji_name` will be used instead.
            - `emoji_id`: The ID of the emoji to insert. Defaults to None, in which case `emoji` will be used instead.
            - `emoji_name`: The name of the emoji. Defaults to None, but must be included if `emoji_id` is. If it starts with `"a:"` the emoji will be marked as animated.
            - `emoji_server_id`: The ID of the server this emoji is from. Defaults to None.
            - `emoji_animated`: Whether the emoji is animated. Defaults to None, in which case its value will be inferred from the other arguments.
            - `image`: The emoji image to extract a hash from. Defaults to None, in which case the hash will be calculated from the other arguments.
            - `image_hash`: The hash of the emoji image. Defaults to None, in which case it will be calculated from the other arguments.
            - `accessible`: Whether the bot can access the emoji. Defaults to False.
            - `session`: A connection to the database. Defaults to None, in which case a new one will be created to be used.

        #### Raises:
            - `ArgumentError`: The number of arguments passed is incorrect.
            - `ValueError`: `emoji` argument was passed and had type `PartialEmoji` but it was not a custom emoji, or `emoji_id` argument was passed and had type `str` but it was not a valid numerical ID.
            - `SQLError`: An error occurred while connecting to the database.
            - `HTTPResponseError`: HTTP request to fetch image returned a status other than 200.
            - `InvalidURL`: URL generated from emoji was not valid.
            - `RuntimeError`: Session connection failed.
            - `ServerTimeoutError`: Connection to server timed out.
        """
        (
            emoji_id,
            emoji_name,
            emoji_animated_inferred,
            emoji_url,
        ) = await globals.get_emoji_information(emoji, emoji_id, emoji_name)
        logger.debug("Adding emoji with ID %s to database...", emoji_id)

        if emoji_animated is None:
            emoji_animated = emoji_animated_inferred

        if not image_hash:
            if not image:
                logger.debug("Getting image for emoji with ID %s from URL...", emoji_id)
                image = await globals.get_image_from_URL(emoji_url)
                logger.debug(
                    "Image for emoji with ID %s successfully loaded from URL.", emoji_id
                )
            image_hash = globals.hash_image(image)

        close_after = False
        try:
            if not session:
                session = SQLSession(engine)
                close_after = True

            upsert_emoji = await self.upsert_emoji(
                emoji_id=emoji_id,
                emoji_name=emoji_name,
                emoji_server_id=emoji_server_id,
                emoji_animated=emoji_animated,
                image_hash=image_hash,
                accessible=accessible,
            )
            await sql_retry(lambda: session.execute(upsert_emoji))
        except Exception:
            if close_after and session:
                session.rollback()
                session.close()

            raise

        if close_after:
            session.commit()
            session.close()

        logger.debug("Emoji with ID %s added to database.", emoji_id)

    @beartype
    async def add_emoji(
        self,
        *,
        emoji: discord.PartialEmoji | discord.Emoji | None = None,
        emoji_id: int | str | None = None,
        emoji_name: str | None = None,
        emoji_server_id: int | str | None = None,
        emoji_animated: bool | None = None,
        image: bytes | None = None,
        image_hash: str | None = None,
        accessible: bool = False,
        is_internal: bool | None = None,
        update_db: bool = False,
        session: SQLSession | None = None,
    ) -> tuple[int, str]:
        """Insert an emoji into the hash map and, optionally, into the `emoji` database table.

        #### Args:
            - `emoji`: The Discord emoji to insert. Defaults to None, in which case `emoji_id` and `emoji_name` will be used instead.
            - `emoji_id`: The ID of the emoji to insert. Defaults to None, in which case `emoji` will be used instead.
            - `emoji_name`: The name of the emoji. Defaults to None, but must be included if `emoji_id` is. If it starts with `"a:"` the emoji will be marked as animated.
            - `emoji_server_id`: The ID of the server this emoji is from. Defaults to None.
            - `emoji_animated`: Whether the emoji is animated. Defaults to None, in which case its value will be inferred from the other arguments.
            - `image`: The emoji image to extract a hash from. Defaults to None, in which case the hash will be calculated from the other arguments.
            - `image_hash`: The hash of the emoji image. Defaults to None, in which case it will be calculated from the other arguments.
            - `accessible`: Whether the bot can access the emoji. Defaults to False.
            - `is_internal`: If set to True, will set `accessible` to True and add the emoji to the internal emoji hash map.
            - `update_db`: Whether the emoji should be inserted into the database. Defaults to False. Including `session` is equivalent to setting this variable to True.
            - `session`: A connection to the database. If set to None and `update_db` is True, a new session will be created to perform the database operations. Defaults to None.

        #### Raises:
            - `ArgumentError`: The number of arguments passed is incorrect.
            - `ValueError`: `emoji` argument was passed and had type `PartialEmoji` but it was not a custom emoji, or `emoji_id` argument was passed and had type `str` but it was not a valid numerical ID.
            - `SQLError`: An error occurred while connecting to the database.
            - `HTTPResponseError`: HTTP request to fetch image returned a status other than 200.
            - `InvalidURL`: URL generated from emoji was not valid.
            - `RuntimeError`: Session connection failed.
            - `ServerTimeoutError`: Connection to server timed out.

        #### Returns:
            - `tuple[int, str]`: A tuple with the emoji ID and the hash of its image.
        """
        logger.debug("Adding %s to hash map.", emoji if emoji else emoji_id)
        if not emoji_id or not image_hash:
<<<<<<< HEAD
            emoji_id, emoji_name, _, emoji_url = globals.get_emoji_information(
=======
            emoji_id, emoji_name, _, emoji_url = await globals.get_emoji_information(
>>>>>>> e17b327d
                emoji,
                emoji_id,
                emoji_name,
            )
            if not image_hash:
                if not image:
                    logger.debug(
                        "Getting image for emoji with ID %s from URL...", emoji_id
                    )
                    image = await globals.get_image_from_URL(emoji_url)
                    logger.debug(
                        "Image for emoji with ID %s successfully loaded from URL.",
                        emoji_id,
                    )
                image_hash = globals.hash_image(image)

        if is_internal:
            assert (emoji_server_id_raw := globals.settings.get("emoji_server_id"))
            emoji_server_id = int(emoji_server_id_raw)

        emoji_id, image_hash = self._add_emoji_to_map(
            emoji_id,
            image_hash,
            accessible=accessible,
            server_id=emoji_server_id,
            is_internal=is_internal,
        )

        if update_db or session:
            close_after = False
            try:
                if not session:
                    session = SQLSession(engine)
                    close_after = True

                await self._add_emoji_to_database(
                    emoji_id=emoji_id,
                    emoji_name=emoji_name,
                    emoji_server_id=emoji_server_id,
                    emoji_animated=emoji_animated,
                    image=image,
                    image_hash=image_hash,
                    accessible=accessible,
                    session=session,
                )
            except Exception:
                if close_after and session:
                    session.rollback()
                    session.close()

                raise

            if close_after:
                session.commit()
                session.close()

        return (emoji_id, image_hash)

    @beartype
    async def upsert_emoji(
        self,
        *,
        emoji_id: int | str,
        emoji_name: str | None = None,
        emoji_server_id: int | str | None = None,
        emoji_animated: bool | None = None,
        image_hash: str,
        accessible: bool | None = None,
    ) -> UpdateBase:
        """Return an `UpdateBase` for upserting an emoji into the database.

        #### Args:
            - `emoji_id`: The emoji ID.
            - `emoji_name`: The name of the emoji. Defaults to None.
            - `emoji_server_id`: The ID of the server the emoji is stored in. Defaults to None.
            - `emoji_animated`: Whether the emoji is animated. Defaults to None, in which case it will be considered False.
            - `image_hash`: The hash of the emoji's image.
            - `accessible`: Whether the emoji is accessible by the bot. Defaults to None, in which case it will be considered False.
        """
        if emoji_server_id:
            upsert_server_id = {"server_id": str(emoji_server_id)}
        else:
            upsert_server_id = {}

        return await sql_upsert(
            table=DBEmoji,
            indices={"id"},
            ignored_cols={"animated"},
            id=str(emoji_id),
            name=emoji_name,
            animated=not not emoji_animated,
            image_hash=image_hash,
            accessible=not not accessible,
            **upsert_server_id,
        )

    @beartype
    async def delete_emoji(
        self,
        emoji_id: int,
        update_db: bool = False,
        session: SQLSession | None = None,
    ):
        """Delete an emoji from the hash map. If `session` is included, delete it from the database also.

        #### Args:
            - `emoji_id`: The ID of the emoji to delete.
            - `update_db`: Whether the emoji should be deleted from the database. Defaults to False. Including `session` is equivalent to setting this variable to True.
            - `session`: A connection to the database. If set to None and `update_db` is True, a new session will be created to perform the database operations. Defaults to None.
        """
        if not self._emoji_to_hash.get(emoji_id):
            logger.debug(
                "Attempted to delete emoji with ID %s but it was not in the emoji hash map.",
                emoji_id,
            )
            return

        logger.debug("Deleting emoji with ID %s from hash map...", emoji_id)

        image_hash = self._emoji_to_hash[emoji_id]
        del self._emoji_to_hash[emoji_id]

        if (
            self._hash_to_emoji.get(image_hash)
            and emoji_id in self._hash_to_emoji[image_hash]
        ):
            self._hash_to_emoji[image_hash].remove(emoji_id)

        if (
            self._hash_to_available_emoji.get(image_hash)
            and emoji_id in self._hash_to_available_emoji[image_hash]
        ):
            self._hash_to_available_emoji[image_hash].remove(emoji_id)

        if self._hash_to_internal_emoji.get(image_hash):
            del self._hash_to_internal_emoji[image_hash]

        logger.debug("Emoji with ID %s deleted from map.", emoji_id)

        if update_db or session:
            logger.debug("Deleting emoji with ID %s from database...", emoji_id)
            close_after = False
            try:
                if not session:
                    session = SQLSession(engine)
                    close_after = True

                await sql_retry(
                    lambda: session.execute(
                        SQLDelete(DBEmoji).where(DBEmoji.id == str(emoji_id))
                    )
                )
            except Exception:
                if close_after and session:
                    session.rollback()
                    session.close()

                raise

            if close_after:
                session.commit()
                session.close()

            logger.debug("Emoji with ID %s deleted from database.", emoji_id)

    @beartype
    async def load_server_emoji(self, server_id: int | None = None):
        """Load all emoji in a server (or in all servers the bot is connected to) into the hash map.

        #### Args:
            - `server_id`: The ID of the server to load. Defaults to None, in which case will load the emoji from all servers the bot is connected to.

        #### Raises:
            - `ValueError`: The server ID passed as argument does not belong to a server the bot is in.
            - `HTTPResponseError`: HTTP request to fetch image returned a status other than 200.
            - `InvalidURL`: URL generated from emoji was not valid.
            - `RuntimeError`: Session connection failed.
            - `ServerTimeoutError`: Connection to server timed out.
        """
        if server_id:
            server = globals.client.get_guild(server_id)
            if not server:
                raise ValueError("Bot is not in server.")

            servers: Sequence[discord.Guild] = [server]
            logger.info("Loading emoji from server %s into hash map...", server.name)
            ending_info_message = "Emoji from server %s loaded."
        else:
            servers = globals.client.guilds
            logger.info("Loading emoji from all available servers into hash map...")
            ending_info_message = "Emoji from all available servers loaded."

        async def update_emoji(
            server_id: int | str, is_internal: bool, emoji: discord.Emoji
        ):
            await self.delete_emoji(emoji.id)

            image = await globals.get_image_from_URL(emoji.url)
            image_hash = globals.hash_image(image)
            self._add_emoji_to_map(
                emoji.id, image_hash, accessible=True, is_internal=is_internal
            )

            return await self.upsert_emoji(
                emoji_id=emoji.id,
                emoji_name=emoji.name,
                emoji_server_id=server_id,
                emoji_animated=emoji.animated,
                image_hash=image_hash,
                accessible=True,
            )

        session = None
        try:
            with SQLSession(engine) as session:
                for server in servers:
                    logger.debug("Loading server %s...", server.name)

                    update_emoji_async: list[Coroutine[Any, Any, UpdateBase]] = []

                    is_internal = (
                        globals.emoji_server is not None
                        and server.id == globals.emoji_server.id
                    )
                    for emoji in server.emojis:
                        update_emoji_async.append(
                            update_emoji(server.id, is_internal, emoji)
                        )

                    # I'll gather the requests one server at a time
                    upserts = await asyncio.gather(*update_emoji_async)
                    for upsert in upserts:
                        session.execute(upsert)

                    logger.debug("Server %s loaded.", server.name)

                session.commit()
        except Exception:
            if session:
                session.rollback()
                session.close()

            raise

        logger.info(ending_info_message)

    @beartype
    async def copy_emoji_into_server(
        self,
        *,
        emoji_to_copy: discord.PartialEmoji | None = None,
        emoji_to_copy_id: str | int | None = None,
        emoji_image: bytes | None = None,
        emoji_image_hash: str | None = None,
        emoji_to_copy_name: str | None = None,
        session: SQLSession | None = None,
    ) -> discord.Emoji | None:
        """Try to create an emoji in the emoji server and, if successful, return it.

        #### Args:
            - `emoji_to_copy`: The emoji we are trying to copy into our emoji server. Defaults to None, in which case `emoji_to_copy_name` and either `emoji_to_copy_id` or `emoji_image` are used instead.
            - `emoji_to_copy_id`: The ID of the missing emoji. Defaults to None, in which case either `emoji_to_copy` or `emoji_image` is used instead.
            - `emoji_image`: An image to be directly loaded into the server. Defaults to None, in which case either `emoji_to_copy` or `emoji_to_copy_id` is used instead.
            - `emoji_image_hash`: The hash of `emoji_image`. Defaults to none, in which case it will be calculated from `emoji_image`.
            - `emoji_to_copy_name`: The name of a missing emoji, optionally preceded by an `"a:"` in case it's animated. Defaults to None, but must be included if either `emoji_to_copy_id` or `emoji_image` is.
            - `session`: A connection to the database. Defaults to None, in which case a new one will be created for the DB operations.

        #### Raises:
            - `ArgumentError`: The number of arguments passed is incorrect.
            - `ValueError`: `emoji_to_copy` argument was passed and had type `PartialEmoji` but it was not a custom emoji, or `emoji_to_copy_id` argument was passed and had type `str` but it was not a valid numerical ID.
            - `Forbidden`: Emoji server permissions not set correctly.
            - `HTTPResponseError`: HTTP request to fetch emoji image returned a status other than 200.
            - `InvalidURL`: URL generated from emoji ID was not valid.
            - `RuntimeError`: Session connection to the server to fetch image from URL failed.
            - `ServerTimeoutError`: Connection to server to fetch image from URL timed out.
        """
        if not globals.emoji_server:
            return None
        emoji_server_id = globals.emoji_server.id

        if not emoji_image:
            logger.debug(
                "Copying emoji %s into emoji server.",
                emoji_to_copy if emoji_to_copy else emoji_to_copy_id,
            )

            (
                emoji_to_copy_id,
                emoji_to_copy_name,
                _,
                emoji_to_copy_url,
            ) = await globals.get_emoji_information(
                emoji_to_copy,
                emoji_to_copy_id,
                emoji_to_copy_name,
            )

            emoji_image = await globals.get_image_from_URL(emoji_to_copy_url)
        else:
            if not emoji_to_copy_name:
                raise ArgumentError(
                    "emoji_image was passed as argument to copy_emoji_into_server() but emoji_to_copy_name was not."
                )

            logger.debug("Inserting emoji from image directly into emoji server.")

        if not emoji_image_hash:
            emoji_image_hash = globals.hash_image(emoji_image)

        emoji_to_delete_id = None
        try:
            emoji = await globals.emoji_server.create_custom_emoji(
                name=emoji_to_copy_name,
                image=emoji_image,
                reason="Bridging reaction.",
            )
        except discord.Forbidden:
            logger.warning("Emoji server permissions not set correctly.")
            raise
        except discord.HTTPException:
            loaded_emojis = await globals.emoji_server.fetch_emojis()
            if len(loaded_emojis) < 50:
                # Something weird happened, the error was not due to a full server
                raise

            # Try to delete an emoji from the server and then add this again.
            emoji_to_delete: discord.Emoji | None = random.choice(loaded_emojis)
            emoji_to_delete_id = emoji_to_delete.id
            if not emoji_to_delete:
                raise Exception("emoji_to_delete failed to be fetched somehow.")

            await emoji_to_delete.delete()

            try:
                emoji = await globals.emoji_server.create_custom_emoji(
                    name=emoji_to_copy_name,
                    image=emoji_image,
                    reason="Bridging reaction.",
                )
            except discord.Forbidden:
                logger.warning("Emoji server permissions not set correctly.")
                raise

        # Copied the emoji, going to update my table
        if not session:
            session = SQLSession(engine)
            close_after = True
        else:
            close_after = False

        try:
            if emoji_to_delete_id is not None:
                try:
                    await self.delete_emoji(emoji_to_delete_id, session=session)
                except Exception as e:
                    logger.error(
                        "An error occurred when trying to delete an emoji from the hash map while running copy_emoji_into_server(): %s",
                        e,
                    )
                    if session:
                        session.rollback()
                        if close_after:
                            session.close()

                    raise

            await self.add_emoji(
                emoji=emoji,
                emoji_server_id=emoji_server_id,
                image_hash=emoji_image_hash,
                is_internal=True,
                session=session,
            )

            if emoji_to_copy:
                await self.map_emoji(
                    external_emoji=emoji_to_copy,
                    internal_emoji=emoji,
                    image_hash=emoji_image_hash,
                    session=session,
                )
            elif emoji_to_copy_id:
                await self.map_emoji(
                    external_emoji_id=emoji_to_copy_id,
                    external_emoji_name=emoji_to_copy_name,
                    internal_emoji=emoji,
                    image_hash=emoji_image_hash,
                    session=session,
                )

            session.commit()
        except Exception as e:
            if session:
                session.rollback()
                if close_after:
                    session.close()

            if isinstance(e, SQLError):
                logger.warning(
                    "An SQL error occurred while trying to copy an emoji into the emoji server: %s",
                    e,
                )
            else:
                logger.error(
                    "An SQL error occurred while trying to copy an emoji into the emoji server: %s",
                    e,
                )
                raise

        logger.debug("%s added to emoji server.", emoji)
        return emoji

    @beartype
    async def map_emoji(
        self,
        *,
        external_emoji: discord.PartialEmoji | None = None,
        external_emoji_id: int | str | None = None,
        external_emoji_name: str | None = None,
        internal_emoji: discord.Emoji,
        image_hash: str | None = None,
        session: SQLSession | None = None,
    ) -> bool:
        """Create a mapping between external and internal emoji, recording it locally and saving it in the emoji table.

        #### Args:
            - `external_emoji`: The custom emoji that is not present in any servers the bot is in. Defaults to None.
            - `external_emoji_id`: The ID of the external emoji. Defaults to None.
            - `external_emoji_name`: The name of the external emoji. Defaults to None.
            - `internal_emoji`: An emoji the bot has in its emoji server.
            - `image_hash`: The hash of the image associated with this emoji. Defaults to None, in which case will use the hash associated with `internal_emoji`.
            - `session`: A connection to the database. Defaults to None, in which case a new one will be created.

        #### Raises:
            - `ValueError`: Incorrect number of arguments passed.
            - `SQLError`: SQL statement inferred from arguments was invalid or database connection failed.
            - `HTTPResponseError`: HTTP request to fetch image returned a status other than 200.
            - `InvalidURL`: URL generated from emoji was not valid.
            - `RuntimeError`: Session connection failed.
            - `ServerTimeoutError`: Connection to server timed out.
        """
<<<<<<< HEAD
        external_emoji_id, external_emoji_name, external_emoji_animated, _ = (
            globals.get_emoji_information(
                external_emoji,
                external_emoji_id,
                external_emoji_name,
            )
=======
        (
            external_emoji_id,
            external_emoji_name,
            external_emoji_animated,
            _,
        ) = await globals.get_emoji_information(
            external_emoji,
            external_emoji_id,
            external_emoji_name,
>>>>>>> e17b327d
        )

        full_emoji = globals.client.get_emoji(external_emoji_id)
        if full_emoji and full_emoji.guild:
            external_emoji_server_id = full_emoji.guild_id
        else:
            external_emoji_server_id = None

        close_after = False
        try:
            if not session:
                session = SQLSession(engine)
                close_after = True
            if not image_hash:
                if partial_or_full_emoji := (external_emoji or full_emoji):
                    # Get the hash of the external emoji's image if we have access to it
                    image = await globals.get_image_from_URL(partial_or_full_emoji.url)
                else:
                    image = await globals.get_image_from_URL(internal_emoji.url)

                image_hash = globals.hash_image(image)

            external_emoji_accessible = not not full_emoji
            await self.add_emoji(
                emoji_id=external_emoji_id,
                emoji_name=external_emoji_name,
                emoji_server_id=external_emoji_server_id,
                emoji_animated=external_emoji_animated,
                image_hash=image_hash,
                accessible=external_emoji_accessible,
                session=session,
            )
        except Exception:
            if close_after and session:
                session.rollback()
                session.close()

            raise

        if close_after:
            session.commit()
            session.close()

        return True

    @overload
    def get_matches(
        self,
        emoji: discord.PartialEmoji | int | str,
    ) -> frozenset[int] | None: ...

    @overload
    def get_matches(
        self,
        emoji: discord.PartialEmoji | int | str,
        *,
        return_str: Literal[False],
    ) -> frozenset[int] | None: ...

    @overload
    def get_matches(
        self,
        emoji: discord.PartialEmoji | int | str,
        *,
        return_str: Literal[True],
    ) -> frozenset[str] | None: ...

    @beartype
    def get_matches(
        self,
        emoji: discord.PartialEmoji | int | str,
        *,
        only_accessible: bool | None = None,
        return_str: bool | None = False,
    ) -> frozenset[int] | frozenset[str] | None:
        """Return a frozenset with the emoji IDs of emoji available to the bot that match the emoji passed as argument.

        #### Args:
            - `emoji`: The emoji to find matches for or ID of same.
            - `only_accessible`: If set to True will return only emoji that are accessible by the bot. Defaults to False.
            - `return_str`: If set to True will return a frozenset of stringified IDs. Defaults to False.
        """
        logger.debug("Fetching matches for emoji %s.", emoji)

        if isinstance(emoji, discord.PartialEmoji):
            if not emoji.id:
                logger.debug(
                    "PartialEmoji passed as argument to get_matches() was not a custom emoji."
                )
                return None
            emoji_id = emoji.id
        else:
            try:
                emoji_id = int(emoji)
            except ValueError:
                logger.debug(
                    "ID passed to get_matches() was a string that could not be converted into an integer."
                )
                return None

        if not (image_hash := self._emoji_to_hash.get(emoji_id)):
            logger.debug("No matches found for emoji with ID %s.", emoji_id)
            return None

        if only_accessible:
            hash_to_emoji = self._hash_to_available_emoji.get(image_hash)
        else:
            hash_to_emoji = self._hash_to_emoji.get(image_hash)
        if not hash_to_emoji:
            return None

        if not return_str:
            emoji_set = frozenset(hash_to_emoji)
            return emoji_set

        emoji_set = frozenset({str(id) for id in hash_to_emoji})
        return emoji_set

    @beartype
    def get_internal_equivalent(self, emoji_id: int) -> int | None:
        """Return the ID of an internal emoji matching the one passed, if available.

        #### Args:
            - `emoji_id`: The ID of the emoji to check.
        """
        logger.debug("Fetching internal equivalent to emoji with ID %s.", emoji_id)

        if not (image_hash := self._emoji_to_hash.get(emoji_id)):
            return None

        return self._hash_to_internal_emoji.get(image_hash)

    @beartype
    def get_accessible_emoji(
        self,
        emoji_id: int,
        *,
        skip_self: bool = False,
    ) -> discord.Emoji | None:
        """Return an emoji matching the ID passed. First tries to return the one matching the ID itself, then an internal equivalent, and finally any accessible ones.

        #### Args:
            - `emoji_id`: The ID of the emoji to get.
            - `skip_self`: Whether the function should ignore the attempt to get an emoji associated with the ID itself. Defaults to False.
        """
        logger.debug(
            "Fetching accessible emoji matching ID %s with skip_self = %s.",
            emoji_id,
            skip_self,
        )

        if (
            not skip_self
            and (emoji := globals.client.get_emoji(emoji_id))
            and emoji.is_usable()
        ):
            return emoji

        if (internal_emoji_id := self.get_internal_equivalent(emoji_id)) and (
            emoji := globals.client.get_emoji(internal_emoji_id)
        ):
            return emoji

        if (
            (matching_emoji_ids := self.get_matches(emoji_id))
            and (matching_emoji_id := set(matching_emoji_ids).pop())
            and (emoji := globals.client.get_emoji(matching_emoji_id))
        ):
            return emoji

        return None

    @overload
    async def get_hash(
        self,
        *,
        emoji: discord.PartialEmoji | discord.Emoji,
        session: SQLSession | None = None,
    ) -> str: ...

    @overload
    async def get_hash(
        self,
        *,
        emoji_id: int | str,
        session: SQLSession | None = None,
    ) -> str | None: ...

    @overload
    async def get_hash(
        self,
        *,
        emoji: None,
        emoji_id: int | str,
        emoji_name: None,
        session: SQLSession | None = None,
    ) -> str | None: ...

    @overload
    async def get_hash(
        self,
        *,
        emoji_id: int | str,
        emoji_name: str,
        session: SQLSession | None = None,
    ) -> str: ...

    @beartype
    async def get_hash(
        self,
        *,
        emoji: discord.PartialEmoji | discord.Emoji | None = None,
        emoji_id: int | str | None = None,
        emoji_name: str | None = None,
        session: SQLSession | None = None,
    ) -> str | None:
        """Return the hash of an emoji.

        If only `emoji_id` is passed and the emoji can't be found in our existing hash map, returns None; otherwise will ensure the emoji is in the hash map.

        #### Args:
            - `emoji`: The emoji to get a hash for. Defaults to None, in which case `emoji_id` is used instead.
            - `emoji_id`: The ID of the emoji to get a hash for. Defaults to None, in which case `emoji` is used instead.
            - `emoji_name`: The name of the emoji. Defaults to None, but must be included if `emoji_id` is. If it starts with `"a:"` the emoji will be marked as animated.
            - `session`: A connection to the database. Defaults to None, in which case a new one will be created for any necessary DB operations.

        #### Raises:
            - `ArgumentError`: The number of arguments passed is incorrect.
            - `ValueError`: `emoji` argument was passed and had type `PartialEmoji` but it was not a custom emoji, or `emoji_id` argument was passed and had type `str` but it was not a valid numerical ID.
            - `HTTPResponseError`: HTTP request to fetch image returned a status other than 200.
            - `InvalidURL`: URL generated from emoji was not valid.
            - `RuntimeError`: Session connection failed.
            - `ServerTimeoutError`: Connection to server timed out.
        """
        logger.debug("Getting hash for emoji %s.", emoji if emoji else emoji_id)

        if not emoji and emoji_id and not emoji_name:
            return self._emoji_to_hash.get(int(emoji_id))

        return await self.ensure_hash_map(
            emoji=emoji,
            emoji_id=emoji_id,
            emoji_name=emoji_name,
            session=session,
        )

    @overload
    async def ensure_hash_map(
        self,
        *,
        emoji: discord.Emoji | discord.PartialEmoji,
        session: SQLSession | None = None,
    ) -> str: ...

    @overload
    async def ensure_hash_map(
        self,
        *,
        emoji_id: int | str,
        emoji_name: str,
        session: SQLSession | None = None,
    ) -> str: ...

    @overload
    async def ensure_hash_map(
        self,
        *,
        emoji: discord.Emoji | discord.PartialEmoji | None = None,
        emoji_id: int | str | None = None,
        emoji_name: str | None = None,
        session: SQLSession | None = None,
    ) -> str: ...

    @beartype
    async def ensure_hash_map(
        self,
        *,
        emoji: discord.Emoji | discord.PartialEmoji | None = None,
        emoji_id: int | str | None = None,
        emoji_name: str | None = None,
        session: SQLSession | None = None,
    ) -> str:
        """Check that the emoji is in the hash map and, if not, add it to the map and to the database, then return the hash.

        #### Args:
            - `emoji`: A Discord emoji. Defaults to None, in which case the values below will be used instead.
            - `emoji_id`: The ID of an emoji. Defaults to None, in which case the value above will be used instead.
            - `emoji_name`: The name of the emoji. Defaults to None, but must be included if `emoji_id` is. If it starts with `"a:"` the emoji will be marked as animated.
            - `session`: A connection to the database. Defaults to None, in which case a new one will be created for the DB operations.

        #### Raises:
            - `ArgumentError`: The number of arguments passed is incorrect.
            - `ValueError`: `emoji` argument was passed and had type `PartialEmoji` but it was not a custom emoji, or `emoji_id` argument was passed and had type `str` but it was not a valid numerical ID.
            - `HTTPResponseError`: HTTP request to fetch image returned a status other than 200.
            - `InvalidURL`: URL generated from emoji was not valid.
            - `RuntimeError`: Session connection failed.
            - `ServerTimeoutError`: Connection to server timed out.
        """
        logger.debug(
            "Ensuring that emoji %s is in hash map.", emoji if emoji else emoji_id
        )

<<<<<<< HEAD
        emoji_id, emoji_name, _, _ = globals.get_emoji_information(
=======
        emoji_id, emoji_name, _, _ = await globals.get_emoji_information(
>>>>>>> e17b327d
            emoji,
            emoji_id,
            emoji_name,
        )

        if already_existing_hash := self._emoji_to_hash.get(emoji_id):
            return already_existing_hash

        _, image_hash = await self.add_emoji(
            emoji=emoji,
            emoji_id=emoji_id,
            emoji_name=emoji_name,
            update_db=True,
            session=session,
        )

        return image_hash


map: EmojiHashMap<|MERGE_RESOLUTION|>--- conflicted
+++ resolved
@@ -295,11 +295,7 @@
         """
         logger.debug("Adding %s to hash map.", emoji if emoji else emoji_id)
         if not emoji_id or not image_hash:
-<<<<<<< HEAD
-            emoji_id, emoji_name, _, emoji_url = globals.get_emoji_information(
-=======
             emoji_id, emoji_name, _, emoji_url = await globals.get_emoji_information(
->>>>>>> e17b327d
                 emoji,
                 emoji_id,
                 emoji_name,
@@ -741,14 +737,6 @@
             - `RuntimeError`: Session connection failed.
             - `ServerTimeoutError`: Connection to server timed out.
         """
-<<<<<<< HEAD
-        external_emoji_id, external_emoji_name, external_emoji_animated, _ = (
-            globals.get_emoji_information(
-                external_emoji,
-                external_emoji_id,
-                external_emoji_name,
-            )
-=======
         (
             external_emoji_id,
             external_emoji_name,
@@ -758,7 +746,6 @@
             external_emoji,
             external_emoji_id,
             external_emoji_name,
->>>>>>> e17b327d
         )
 
         full_emoji = globals.client.get_emoji(external_emoji_id)
@@ -1061,11 +1048,7 @@
             "Ensuring that emoji %s is in hash map.", emoji if emoji else emoji_id
         )
 
-<<<<<<< HEAD
-        emoji_id, emoji_name, _, _ = globals.get_emoji_information(
-=======
         emoji_id, emoji_name, _, _ = await globals.get_emoji_information(
->>>>>>> e17b327d
             emoji,
             emoji_id,
             emoji_name,
