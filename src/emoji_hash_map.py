--- conflicted
+++ resolved
@@ -619,29 +619,10 @@
                 accessible=True,
             )
 
-<<<<<<< HEAD
         for server in servers:
             logger.debug("Loading server %s...", server.name)
-=======
-        session = None
-        try:
-            with SQLSession(engine) as session:
-                for server in servers:
-                    logger.debug("Loading server %s...", server.name)
-
-                    update_emoji_async: list["Coroutine[Any, Any, UpdateBase]"] = []
-
-                    is_internal = (
-                        globals.emoji_server is not None
-                        and server.id == globals.emoji_server.id
-                    )
-                    for emoji in server.emojis:
-                        update_emoji_async.append(
-                            update_emoji(server.id, is_internal, emoji)
-                        )
->>>>>>> bc638084
-
-            update_emoji_async: list[Coroutine[Any, Any, UpdateBase]] = []
+
+            update_emoji_async: list["Coroutine[Any, Any, UpdateBase]"] = []
 
             is_internal = (
                 globals.emoji_server is not None
