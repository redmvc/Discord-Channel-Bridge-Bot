--- conflicted
+++ resolved
@@ -22,25 +22,7 @@
 from beartype import beartype
 from typing_extensions import NotRequired
 
-<<<<<<< HEAD
-from validations import (
-    ArgumentError,
-    ChannelTypeError,
-    HTTPResponseError,
-    logger,
-    validate_channels,
-=======
 from validations import ArgumentError, ChannelTypeError, HTTPResponseError, logger
-
-# discord.guild.GuildChannel isn't working in commands.py for some reason
-GuildChannel = (
-    discord.VoiceChannel
-    | discord.StageChannel
-    | discord.ForumChannel
-    | discord.TextChannel
-    | discord.CategoryChannel
->>>>>>> 9eb1ce67
-)
 
 
 class Settings(TypedDict):
@@ -260,7 +242,7 @@
     #### Returns:
         - `discord.TextChannel`: The parent of the channel passed as argument, or the channel itself in case it is not a thread.
     """
-    channel = await get_channel_from_id(channel_or_id, assert_text_or_thread=True)
+    channel = await get_channel_from_id(channel_or_id, ensure_text_or_thread=True)
 
     if isinstance(channel, discord.Thread):
         channel = channel.parent
